--- conflicted
+++ resolved
@@ -159,7 +159,6 @@
 
 
 if __name__ == "__main__":
-<<<<<<< HEAD
     # Parse the input arguments and run the sortsessions(args)
     class appPluginOpt(argparse.Action):
         def __call__(self, parser, args, values, option_string=None):
@@ -222,10 +221,6 @@
                         nargs="+"
                         )
 
-    args = parser.parse_args()
-=======
->>>>>>> f4a70f55
-
     args = cli.parseArgs(sys.argv[1:])
     # checking paths
     if not os.path.isdir(args.source):
