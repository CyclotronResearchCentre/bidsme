#!/usr/bin/env python
"""
This tool launches a graphical user interface for editing the bidsmap.yaml file
that is e.g. produced by the bidsmapper or by this bidseditor itself. The user can
fill in or change the BIDS labels for entries that are unidentified or sub-optimal,
such that meaningful BIDS output names will be generated from these labels. The saved
bidsmap.yaml output file can be used for converting the source data to BIDS using
the bidscoiner.
"""

import os
import sys
import argparse
import textwrap
import logging
import copy
import webbrowser
import pydicom
from functools import partial
from collections import OrderedDict

from PyQt5 import QtCore, QtGui, QtWidgets
from PyQt5.QtWidgets import (QApplication, QMainWindow, QFileSystemModel, QFileDialog,
                             QTreeView, QHBoxLayout, QVBoxLayout, QLabel, QDialog, QMessageBox,
                             QTableWidget, QTableWidgetItem, QGroupBox, QPlainTextEdit,
                             QAbstractItemView, QPushButton, QComboBox, QTextEdit, QDesktopWidget)

try:
    from bidscoin import bids
except ImportError:
    import bids             # This should work if bidscoin was not pip-installed

SOURCE = 'DICOM'            # TODO: allow for non-DICOM (e.g. PAR/REC) edits

LOGGER = logging.getLogger('bidscoin')

MAIN_WINDOW_WIDTH   = 1400
MAIN_WINDOW_HEIGHT  = 700

EDIT_WINDOW_WIDTH   = 1400
EDIT_WINDOW_HEIGHT  = 600

INSPECT_WINDOW_WIDTH = 650
INSPECT_WINDOW_HEIGHT = 290

MAX_NUM_PROVENANCE_ATTRIBUTES = 2
MAX_NUM_BIDS_ATTRIBUTES = 9

OPTIONS_TAB_INDEX = 1
BIDSMAP_TAB_INDEX = 2

ICON_FILENAME = os.path.join(os.path.dirname(os.path.realpath(__file__)), "icons", "brain.ico")

MAIN_HELP_URL = "https://github.com/Donders-Institute/bidscoin/blob/master/README.md"

HELP_URL_DEFAULT = "https://bids-specification.readthedocs.io/en/latest/"

HELP_URLS = {
    "anat": "https://bids-specification.readthedocs.io/en/stable/04-modality-specific-files/01-magnetic-resonance-imaging-data.html#anatomy-imaging-data",
    "beh": "https://bids-specification.readthedocs.io/en/stable/04-modality-specific-files/07-behavioral-experiments.html",
    "dwi": "https://bids-specification.readthedocs.io/en/stable/04-modality-specific-files/01-magnetic-resonance-imaging-data.html#diffusion-imaging-data",
    "fmap": "https://bids-specification.readthedocs.io/en/latest/04-modality-specific-files/01-magnetic-resonance-imaging-data.html#fieldmap-data",
    "func": "https://bids-specification.readthedocs.io/en/latest/04-modality-specific-files/01-magnetic-resonance-imaging-data.html#task-including-resting-state-imaging-data",
    "pet": "https://docs.google.com/document/d/1mqMLnxVdLwZjDd4ZiWFqjEAmOmfcModA_R535v3eQs0/edit",
    bids.unknownmodality: HELP_URL_DEFAULT
}

OPTIONS_TOOLTIP_BIDSCOIN = """bidscoin
version:    should correspond with the version in ../bidscoin/version.txt
bidsignore: Semicolon-separated list of entries that are added to the .bidsignore file
            (for more info, see BIDS specifications), e.g. extra_data/;pet/;myfile.txt;yourfile.csv"""

OPTIONS_TOOLTIP_DCM2NIIX = """dcm2niix
path: Command to set the path to dcm2niix, e.g.:
      module add dcm2niix/1.0.20180622; (note the semi-colon at the end)
      PATH=/opt/dcm2niix/bin:$PATH; (note the semi-colon at the end)
      /opt/dcm2niix/bin/  (note the slash at the end)
      '\"C:\\Program Files\\dcm2niix\"' (note the quotes to deal with the whitespace)
args: Argument string that is passed to dcm2niix. Click [Test] and see the terminal output for usage
      Tip: SPM users may want to use '-z n', which produces unzipped nifti's"""


def get_allowed_suffixes(template_bidsmap):
    """Derive the possible suffixes for each modality from the template. """
    allowed_suffixes = {}
    for modality in bids.bidsmodalities + (bids.unknownmodality, bids.ignoremodality):
        allowed_suffixes[modality] = []
        runs = template_bidsmap[SOURCE][modality]
        if not runs:
            continue
        for run in runs:
            suffix = run['bids'].get('suffix', None)
            if suffix and suffix not in allowed_suffixes[modality]:
                allowed_suffixes[modality].append(suffix)

    # Sort the allowed suffixes alphabetically
    for modality in bids.bidsmodalities + (bids.unknownmodality, bids.ignoremodality):
        allowed_suffixes[modality] = sorted(allowed_suffixes[modality])

    return allowed_suffixes


def get_bids_attributes(template_bidsmap, allowed_suffixes, modality, source_run):
    """Return the target BIDS attributes (i.e. the key, value pairs)
    given the keys from the template
    given the values from the source BIDS attributes. """
    template_bids_attributes = template_bidsmap[SOURCE][modality][0]['bids']

    bids_attributes = OrderedDict()
    for key, template_value in template_bids_attributes.items():
        if not template_value:
            # If not free choice, select the first possible option from the list of allowed suffixes
            if key == 'suffix' and modality in bids.bidsmodalities:
                template_value = allowed_suffixes[modality][0]

        source_value = source_run['bids'].get(key, None)
        if source_value:
            # Set the value from the source attributes
            bids_attributes[key] = source_value
        else:
            # Set the default value from the template
            bids_attributes[key] = bids.replace_bidsvalue(template_value, source_run['provenance'])

    return bids_attributes


def get_html_bidsname(bidsname):
    """Clean bidsname . """
    return bidsname.replace('<', '&lt;').replace('>', '&gt;')


def get_index_mapping(bidsmap):
    """Obtain the mapping between file_index and the index for each modality. """
    index_mapping = {}
    file_index = 0
    for modality in bids.bidsmodalities + (bids.unknownmodality, bids.ignoremodality):  # NB: This order needs to be the same as in update_list()
        runs = bidsmap[SOURCE][modality]
        index_mapping[modality] = {}
        if not runs:
            continue
        for modality_index, _ in enumerate(runs):
            index_mapping[modality][file_index] = modality_index
            file_index += 1

    return index_mapping


class InspectWindow(QDialog):

    def __init__(self, filename, dicomdict):
        super().__init__()

        icon = QtGui.QIcon()
        icon.addPixmap(QtGui.QPixmap(ICON_FILENAME), QtGui.QIcon.Normal, QtGui.QIcon.Off)
        self.setWindowIcon(icon)
        self.setWindowTitle(f"Inspect {SOURCE} file")

        top_widget = QtWidgets.QWidget(self)
        top_layout = QtWidgets.QVBoxLayout(self)

        label = QLabel(top_widget)
        label.setText("Filename: " + os.path.basename(filename))

        label_path = QLabel(top_widget)
        label_path.setText("Path: " + os.path.dirname(filename))

        text_area = QPlainTextEdit(top_widget)
        text_area.insertPlainText(str(dicomdict))

        pushButton = QPushButton("OK")
        pushButton.setToolTip("Close dialog")
        hbox = QHBoxLayout()
        hbox.addStretch(1)
        hbox.addWidget(pushButton)

        top_layout.addWidget(label_path)
        top_layout.addWidget(label)
        top_layout.addWidget(text_area)
        top_layout.addStretch(1)
        top_layout.addLayout(hbox)

        pushButton.clicked.connect(self.close)

        top_widget.setLayout(top_layout)
        top_widget.resize(top_widget.sizeHint())

        self.setMinimumSize(INSPECT_WINDOW_WIDTH, INSPECT_WINDOW_HEIGHT)
        self.setMaximumSize(INSPECT_WINDOW_WIDTH, INSPECT_WINDOW_HEIGHT)


class MainWindow(QMainWindow):

    def __init__(self):
        super().__init__()
        actionQuit = QtWidgets.QAction("Quit", self)
        actionQuit.triggered.connect(self.closeEvent)

    def closeEvent(self, event):
        """Handle exit. """
        QApplication.quit()     # TODO: Do not use class method but self.something


class Ui_MainWindow(object):

    def setupUi(self, MainWindow, bidsfolder, sourcefolder, bidsmap_filename,
                input_bidsmap, output_bidsmap, template_bidsmap, selected_tab_index=BIDSMAP_TAB_INDEX, subprefix='sub-', sesprefix='ses-'):

        self.has_edit_dialog_open = False

        self.subprefix = subprefix
        self.sesprefix = sesprefix

        self.MainWindow = MainWindow

        self.bidsfolder = bidsfolder
        self.sourcefolder = sourcefolder
        self.bidsmap_filename = bidsmap_filename
        self.input_bidsmap = input_bidsmap
        self.output_bidsmap = output_bidsmap
        self.template_bidsmap = template_bidsmap

        # Make sure we have the correct index mapping for the first edit
        self.index_mapping = get_index_mapping(input_bidsmap)

        self.MainWindow.setObjectName("MainWindow")

        icon = QtGui.QIcon()
        icon.addPixmap(QtGui.QPixmap(ICON_FILENAME), QtGui.QIcon.Normal, QtGui.QIcon.Off)
        self.MainWindow.setWindowIcon(icon)

        self.centralwidget = QtWidgets.QWidget(self.MainWindow)
        self.centralwidget.setLocale(QtCore.QLocale(QtCore.QLocale.English, QtCore.QLocale.UnitedStates))
        self.centralwidget.setObjectName("centralwidget")

        top_widget = QtWidgets.QWidget(self.centralwidget)
        top_layout = QtWidgets.QVBoxLayout(self.centralwidget)

        self.tabwidget = QtWidgets.QTabWidget(top_widget)
        self.tabwidget.setTabPosition(QtWidgets.QTabWidget.North)
        self.tabwidget.setTabShape(QtWidgets.QTabWidget.Rounded)
        self.tabwidget.setObjectName("tabwidget")
        self.set_tab_file_browser(sourcefolder)
        self.set_tab_options()
        self.set_tab_bidsmap()
        self.tabwidget.setTabText(0, "File browser")
        self.tabwidget.setTabText(1, "Options")
        self.tabwidget.setTabText(2, "BIDS map")
        self.tabwidget.setCurrentIndex(selected_tab_index)

        top_layout.addWidget(self.tabwidget)

        self.MainWindow.setCentralWidget(self.centralwidget)
        self.set_menu_and_status_bar()

        self.MainWindow.setMinimumSize(MAIN_WINDOW_WIDTH, MAIN_WINDOW_HEIGHT)
        self.center()

    def set_menu_and_status_bar(self):
        """Set the menu. """
        self.menubar = QtWidgets.QMenuBar(self.MainWindow)
        self.menubar.setGeometry(QtCore.QRect(0, 0, 997, 26))
        self.menuFile = QtWidgets.QMenu(self.menubar)
        self.menuHelp = QtWidgets.QMenu(self.menubar)

        self.MainWindow.setMenuBar(self.menubar)
        self.statusbar = QtWidgets.QStatusBar(self.MainWindow)

        # Set the statusbar
        self.statusbar.setToolTip("")
        self.statusbar.setObjectName("statusbar")
        self.MainWindow.setStatusBar(self.statusbar)

        # Define the menu actions
        self.actionExit = QtWidgets.QAction(self.MainWindow)
        self.actionExit.triggered.connect(self.exit_application)

        self.actionReload = QtWidgets.QAction(self.MainWindow)
        self.actionReload.triggered.connect(self.reload)

        self.actionSave = QtWidgets.QAction(self.MainWindow)
        self.actionSave.triggered.connect(self.save_bidsmap_to_file)

        self.actionAbout = QtWidgets.QAction(self.MainWindow)
        self.actionAbout.triggered.connect(self.show_about)

        self.actionEdit = QtWidgets.QAction(self.MainWindow)

        self.actionHelp = QtWidgets.QAction(self.MainWindow)
        self.actionHelp.triggered.connect(self.get_help)

        self.actionBidsHelp = QtWidgets.QAction(self.MainWindow)
        self.actionBidsHelp.triggered.connect(self.get_bids_help)

        self.menuFile.addAction(self.actionReload)
        self.menuFile.addAction(self.actionSave)
        self.menuFile.addAction(self.actionExit)

        self.menuHelp.addAction(self.actionAbout)
        self.menuHelp.addAction(self.actionHelp)
        self.menuHelp.addAction(self.actionBidsHelp)

        self.menubar.addAction(self.menuFile.menuAction())
        self.menubar.addAction(self.menuHelp.menuAction())

        self.menuFile.setTitle("File")
        self.menuHelp.setTitle("Help")
        self.statusbar.setStatusTip("Statusbar")

        self.actionReload.setText("Reload")
        self.actionReload.setStatusTip("Reload the BIDSmap from disk")
        self.actionReload.setShortcut("Ctrl+R")

        self.actionSave.setText("Save")
        self.actionSave.setStatusTip("Save the BIDSmap to disk")
        self.actionSave.setShortcut("Ctrl+S")

        self.actionExit.setText("Exit")
        self.actionExit.setStatusTip("Exit the application")
        self.actionExit.setShortcut("Ctrl+X")

        self.actionAbout.setText("About")
        self.actionAbout.setStatusTip("Show information about the application")

        self.actionHelp.setText("Documentation")
        self.actionHelp.setStatusTip("Go to the online BIDScoin documentation")
        self.actionHelp.setShortcut("F1")

        self.actionBidsHelp.setText("BIDS specification")
        self.actionBidsHelp.setStatusTip("Go to the online BIDS specification documentation")
        self.actionBidsHelp.setShortcut("F2")

    def center(self):
        """Center the main window. """
        qr = self.MainWindow.frameGeometry()

        # Center point of screen
        cp = QDesktopWidget().availableGeometry().center()

        # Move rectangle's center point to screen's center point
        qr.moveCenter(cp)

        # Top left of rectangle becomes top left of window centering it
        self.MainWindow.move(qr.topLeft())

    def inspect_dicomfile(self, item):
        """When double clicked, show popup window. """
        if item.column() == 1:
            row = item.row()
            provenance = self.table.item(row, 5)
            filename = provenance.text()
            if bids.is_dicomfile(filename):
                dicomdict = pydicom.dcmread(filename, force=True)
                self.popup = InspectWindow(filename, dicomdict)
                self.popup.show()

    def set_tab_file_browser(self, sourcefolder):
        """Set the raw data folder inspector tab. """
        self.tab1 = QtWidgets.QWidget()
        self.tab1.layout = QVBoxLayout()
        self.label = QLabel()
        self.label.setText("Inspect source data folder: {}".format(sourcefolder))
        self.model = QFileSystemModel()
        self.model.setRootPath('')
        self.model.setFilter(QtCore.QDir.NoDotAndDotDot | QtCore.QDir.AllDirs | QtCore.QDir.Files)
        self.tree = QTreeView()
        self.tree.setModel(self.model)
        self.tree.setAnimated(False)
        self.tree.setIndentation(20)
        self.tree.setSortingEnabled(True)
        self.tree.setRootIndex(self.model.index(sourcefolder))
        self.tree.doubleClicked.connect(self.on_double_clicked)
        self.tab1.layout.addWidget(self.label)
        self.tab1.layout.addWidget(self.tree)
        self.tree.header().resizeSection(0, 800)

        self.file_browser = QtWidgets.QWidget()
        self.file_browser.setLayout(self.tab1.layout)
        self.file_browser.setObjectName("filebrowser")
        self.tabwidget.addTab(self.file_browser, "")

    def set_cell(self, value, is_editable=False):
        item = QTableWidgetItem()
        item.setText(value)
        if is_editable:
            item.setFlags(QtCore.Qt.ItemIsEnabled | QtCore.Qt.ItemIsSelectable | QtCore.Qt.ItemIsEditable)
        else:
            item.setFlags(QtCore.Qt.ItemIsEnabled)
            item.setForeground(QtGui.QColor(128, 128, 128))
        return item

    def cell_was_changed(self, tool, idx, row, column):
        """Option value has been changed tool options table. """
        if column == 2:
            table = self.tables_options[idx]  # Select the selected table
            key = table.item(row, 1).text()
            value = table.item(row, 2).text()

            # Only if cell was actually clicked, update
            if key != '':
                self.output_bidsmap["Options"][tool][key] = value

    def handle_click_test_plugin(self, plugin: str):
        """Test the bidsmap plugin and show the result in a pop-up window

        :param plugin:    Name of the plugin that is being tested in bidsmap['PlugIns']
         """
        if bids.test_plugins(plugin):
            result = 'Passed'
        else:
            result = 'Failed'
        QMessageBox.information(self.MainWindow, 'Test', f"Test {plugin}: {result}\n"
                                                         f"See terminal output for more info")

    def handle_click_test_tool(self, tool: str):
        """Test the bidsmap tool and show the result in a pop-up window

        :param tool:    Name of the tool that is being tested in bidsmap['Options']
         """
        if bids.test_tooloptions(tool, self.output_bidsmap['Options'][tool]):
            result = 'Passed'
        else:
            result = 'Failed'
        QMessageBox.information(self.MainWindow, 'Test', f"Test {tool}: {result}\n"
                                                         f"See terminal output for more info")

<<<<<<< HEAD
=======
    def handle_click_plugin_add(self):
        """
        Add a plugin by letting the user select a plugin-file
        :return:
        """
        plugin = QFileDialog.getOpenFileNames(self.MainWindow, 'Select a plugin-file')
        LOGGER.info(f'Added plugins: {plugin[0]}')
        self.output_bidsmap['PlugIns'] += plugin[0]
        self.update_plugins()

    def plugincell_was_changed(self, row, column):
        """
        Add / edit a plugin or delete if cell is empty
        :param row:
        :return:
        """
        if column==1:
            plugin = self.plugintable.item(row, column).text()
            if plugin and row == len(self.output_bidsmap['PlugIns']):
                LOGGER.info(f'Added plugin: {plugin}')
                self.output_bidsmap['PlugIns'].append(plugin)
                self.update_plugins()
            elif plugin:
                LOGGER.info(f"Edited plugin: {self.output_bidsmap['PlugIns'][row]} -> {plugin}")
                self.output_bidsmap['PlugIns'][row] = plugin
            elif row < len(self.output_bidsmap['PlugIns']):
                LOGGER.info(f"Deleted plugin: {self.output_bidsmap['PlugIns'][row]}")
                del self.output_bidsmap['PlugIns'][row]
                self.update_plugins()
            else:
                LOGGER.warning(f"Unexpected cell change for {plugin}")

    def update_plugins(self, row_height=24):
        """
        Plots an extendable table of plugins from self.output_bidsmap['PlugIns']
        :param row_height:
        :return:
        """
        plugins  = self.output_bidsmap['PlugIns']
        num_rows = len(plugins) + 1
        num_cols = 3  # Always three columns (i.e. path, plugin, test-button)

        plugintable = self.plugintable
        plugintable.disconnect()
        plugintable.setRowCount(num_rows)
        plugintable.setColumnCount(num_cols)
        plugintable.setMouseTracking(True)
        plugintable.setAlternatingRowColors(False)
        plugintable.setShowGrid(False)

        for i, plugin in enumerate(plugins + ['']):
            plugintable.setRowHeight(i, row_height)
            for j in range(3):
                if j==0:
                    item = self.set_cell('path', is_editable=False)
                    plugintable.setItem(i, j, item)
                elif j==1:
                    item = self.set_cell(plugin, is_editable=True)
                    item.setToolTip('Double-click to edit the name of the plugin in the heuristics folder or the full pathname of the plugin in a custom location')
                    plugintable.setItem(i, j, item)
                elif j==2:                  # Add the test-button cell
                    test_button = QPushButton('Test')
                    test_button.clicked.connect(partial(self.handle_click_test_plugin, plugin))
                    test_button.setToolTip(f'Click to test {plugin}')
                    plugintable.setCellWidget(i, j, test_button)

        # Append the Add-button cell
        add_button = QPushButton('Select')
        add_button.setToolTip('Click to interactively add a plugin')
        plugintable.setCellWidget(num_rows - 1, 2, add_button)
        add_button.clicked.connect(self.handle_click_plugin_add)

        horizontal_header = plugintable.horizontalHeader()
        horizontal_header.setSectionResizeMode(0, QtWidgets.QHeaderView.ResizeToContents)
        horizontal_header.setSectionResizeMode(1, QtWidgets.QHeaderView.Stretch)
        horizontal_header.setSectionResizeMode(2, QtWidgets.QHeaderView.Fixed)
        horizontal_header.setVisible(False)

        vertical_header = plugintable.verticalHeader()
        vertical_header.setVisible(False)

        table_height = num_rows * row_height + 2 * plugintable.frameWidth()
        plugintable.setMinimumHeight(table_height)
        plugintable.setMaximumHeight(table_height)

        plugintable.cellChanged.connect(self.plugincell_was_changed)

>>>>>>> f78f4027
    def set_tab_options(self):
        """Set the options tab.  """
        self.tab2 = QtWidgets.QWidget()
        self.tab2.layout = QVBoxLayout()

        help_button = QtWidgets.QPushButton()
        help_button.setText("Help")
        help_button.setToolTip("Go to the online BIDScoin documentation")

        reload_button = QtWidgets.QPushButton()
        reload_button.setText("Reload")
        reload_button.setToolTip("Reload Options from disk")

        save_button = QtWidgets.QPushButton()
        save_button.setText("Save")
        save_button.setToolTip("Save Options to disk")

        bidsmap_options = self.output_bidsmap['Options']

        tool_list = []
        tool_options = {}
        for tool, parameters in bidsmap_options.items():
            # Set the tools
            if tool == "bidscoin":
                tooltip_text = OPTIONS_TOOLTIP_BIDSCOIN
            elif tool == "dcm2niix":
                tooltip_text = OPTIONS_TOOLTIP_DCM2NIIX
            else:
                tooltip_text = tool
            tool_list.append({
                "tool": tool,
                "tooltip_text": tooltip_text
            })
            # Store the options for each tool
            tool_options[tool] = []
            for key, value in parameters.items():
                tool_options[tool].append([
                    {
                        "value": tool,
                        "is_editable": False,
                        "tooltip_text": None
                    },
                    {
                        "value": key,
                        "is_editable": False,
                        "tooltip_text": tooltip_text
                    },
                    {
                        "value": value,
                        "is_editable": True,
                        "tooltip_text": "Double-click to edit the option"
                    }
                ])

        labels = []
        self.tables_options = []
        for n, tool_item in enumerate(tool_list):
            tool = tool_item['tool']
            tooltip_text = tool_item['tooltip_text']
            data = tool_options[tool]

            label = QLabel()
            label.setText(tool)
            label.setToolTip(tooltip_text)

            table = QTableWidget()

            num_rows = len(data)
            num_cols = len(data[0]) + 1     # Always three columns (i.e. tool, key, value) + test-button
            table.setRowCount(num_rows)
            table.setColumnCount(num_cols)
            table.setColumnHidden(0, True)  # Hide tool column
            table.setMouseTracking(True)
            row_height = 24

            for i, row in enumerate(data):

                table.setRowHeight(i, row_height)
                for j, element in enumerate(row):
                    value = element.get("value", "")
                    if value == "None":
                        value = ""
                    is_editable = element.get("is_editable", False)
                    tooltip_text = element.get("tooltip_text", None)
                    item = self.set_cell(value, is_editable=is_editable)
                    table.setItem(i, j, item)
                    if tooltip_text:
                        table.item(i, j).setToolTip(tooltip_text)

                table.setItem(i, num_cols-1, QTableWidgetItem())            # Add the test-button cell
                table.item(i, num_cols-1).setFlags(QtCore.Qt.NoItemFlags)

            test_button = QPushButton('Test')
            test_button.clicked.connect(partial(self.handle_click_test_tool, tool))
            test_button.setToolTip(f'Click to test the {tool} options')
            table.setCellWidget(0, num_cols-1, test_button)

            horizontal_header = table.horizontalHeader()
            horizontal_header.setSectionResizeMode(0, QtWidgets.QHeaderView.ResizeToContents)
            horizontal_header.setSectionResizeMode(1, QtWidgets.QHeaderView.ResizeToContents)
            horizontal_header.setSectionResizeMode(2, QtWidgets.QHeaderView.Stretch)
            horizontal_header.setSectionResizeMode(3, QtWidgets.QHeaderView.Fixed)
            horizontal_header.setVisible(False)

            vertical_header = table.verticalHeader()
            vertical_header.setVisible(False)

            table.setAlternatingRowColors(False)
            table.setShowGrid(False)

            table_height = num_rows * row_height + 2 * table.frameWidth()
            table.setMinimumHeight(table_height)
            table.setMaximumHeight(table_height)

            table.cellChanged.connect(partial(self.cell_was_changed, tool, n))

            labels.append(label)
            self.tables_options.append(table)

        plugintable = QTableWidget()
        pluginlabel = QLabel('Plugins')
        pluginlabel.setToolTip('List of plugins')
        self.plugintable = plugintable

        self.update_plugins(row_height)

        hbox = QHBoxLayout()
        hbox.addStretch(1)
        hbox.addWidget(help_button)
        hbox.addWidget(reload_button)
        hbox.addWidget(save_button)

        vbox = QVBoxLayout()
        for label, table in zip(labels, self.tables_options):
            vbox.addWidget(label)
            vbox.addWidget(table)
        vbox.addWidget(pluginlabel)
        vbox.addWidget(plugintable)
        vbox.addStretch(1)
        vbox.addLayout(hbox)

        self.tab2.layout.addLayout(vbox)

        self.options = QtWidgets.QWidget()
        self.options.setLayout(self.tab2.layout)
        self.options.setObjectName("Options")

        self.tabwidget.addTab(self.options, "")

        help_button.clicked.connect(self.get_help)
        reload_button.clicked.connect(self.reload)
        save_button.clicked.connect(self.save_bidsmap_to_file)

    def update_list(self, output_bidsmap):
        """(Re)populates the sample list with bidsnames according to the bidsmap"""
        self.output_bidsmap = output_bidsmap  # input main window / output from edit window -> output main window

        # Make sure we have the correct index mapping for the next edit
        self.index_mapping = get_index_mapping(self.output_bidsmap)

        num_files = 0
        for modality in bids.bidsmodalities + (bids.unknownmodality, bids.ignoremodality):
            runs = self.input_bidsmap[SOURCE][modality]
            if not runs:
                continue
            for _ in runs:
                num_files += 1

        self.table.setColumnCount(6)
        self.table.setRowCount(num_files)

        idx = 0
        for modality in bids.bidsmodalities + (bids.unknownmodality, bids.ignoremodality):
            runs = self.output_bidsmap[SOURCE][modality]
            if not runs:
                continue
            for run in runs:
                provenance = run['provenance']
                provenance_file = os.path.basename(provenance)
                runindex = run['bids'].get('run', '')

                subid = bids.replace_bidsvalue(self.output_bidsmap[SOURCE]['participant'], run['provenance'])
                sesid = bids.replace_bidsvalue(self.output_bidsmap[SOURCE]['session'], run['provenance'])
                bids_name = bids.get_bidsname(subid, sesid, modality, run, runindex, self.subprefix, self.sesprefix)
                subid = bids.set_bidsvalue(bids_name, 'sub')
                sesid = bids.set_bidsvalue(bids_name, 'ses')
                session = os.path.join(self.bidsfolder, f'sub-{subid}', f'ses-{sesid}')

                self.table.setItem(idx, 0, QTableWidgetItem(str(idx + 1)))
                self.table.setItem(idx, 1, QTableWidgetItem(provenance_file))
                self.table.setItem(idx, 2, QTableWidgetItem(modality))   # Hidden column
                self.table.setItem(idx, 3, QTableWidgetItem(os.path.join(modality, bids_name + '.*')))
                self.table.setItem(idx, 5, QTableWidgetItem(provenance)) # Hidden column

                self.table.item(idx, 1).setToolTip('Double-click to inspect the header information')
                self.table.item(idx, 1).setStatusTip(os.path.dirname(provenance) + os.sep)
                self.table.item(idx, 0).setFlags(QtCore.Qt.NoItemFlags)
                self.table.item(idx, 2).setFlags(QtCore.Qt.ItemIsEnabled)
                self.table.item(idx, 3).setFlags(QtCore.Qt.ItemIsEnabled)
                self.table.item(idx, 3).setStatusTip(session + os.sep)

                self.edit_button = QPushButton('Edit')
                if self.table.item(idx, 3):
                    if modality == bids.unknownmodality:
                        self.table.item(idx, 3).setForeground(QtGui.QColor(255, 0, 0))
                    elif modality == bids.ignoremodality:
                        self.table.item(idx, 1).setForeground(QtGui.QColor(128, 128, 128))
                        self.table.item(idx, 3).setForeground(QtGui.QColor(128, 128, 128))
                        f = self.table.item(idx, 3).font()
                        f.setStrikeOut(True)
                        self.table.item(idx, 3).setFont(f)
                    else:
                        self.table.item(idx, 3).setForeground(QtGui.QColor(0, 128, 0))
                self.edit_button.clicked.connect(self.handle_button_clicked)
                self.edit_button.setToolTip('Click to see more details and edit the BIDS output name')
                self.table.setCellWidget(idx, 4, self.edit_button)

                idx += 1

        assert num_files == idx

    def set_tab_bidsmap(self):
        """Set the SOURCE file sample listing tab.  """
        self.tab3 = QtWidgets.QWidget()
        self.tab3.layout = QVBoxLayout()

        self.table = QTableWidget()
        self.table.itemDoubleClicked.connect(self.inspect_dicomfile)
        self.table.setMouseTracking(True)
        self.table.setAlternatingRowColors(False)
        self.table.setShowGrid(True)

        self.update_list(self.output_bidsmap)

        self.table.setHorizontalHeaderLabels(['', f'{SOURCE} input sample', 'BIDS modality', 'BIDS output name', 'Action'])
        header = self.table.horizontalHeader()
        header.setSectionResizeMode(0, QtWidgets.QHeaderView.ResizeToContents)
        header.setSectionResizeMode(1, QtWidgets.QHeaderView.Stretch)
        header.setSectionResizeMode(2, QtWidgets.QHeaderView.ResizeToContents)
        header.setSectionResizeMode(3, QtWidgets.QHeaderView.ResizeToContents)
        header.setSectionResizeMode(4, QtWidgets.QHeaderView.ResizeToContents)
        self.table.setColumnHidden(2, True)
        self.table.setColumnHidden(5, True)

        vertical_header = self.table.verticalHeader()
        vertical_header.setVisible(False)

        self.table.setEditTriggers(QAbstractItemView.NoEditTriggers)

        help_button = QtWidgets.QPushButton("Help")
        help_button.setToolTip("Go to the online BIDScoin documentation")

        reload_button = QtWidgets.QPushButton("Reload")
        reload_button.setToolTip("Reload the BIDSmap from disk")

        save_button = QtWidgets.QPushButton("Save")
        save_button.setToolTip("Save the BIDSmap to disk")

        hbox = QHBoxLayout()
        hbox.addStretch(1)
        hbox.addWidget(help_button)
        hbox.addWidget(reload_button)
        hbox.addWidget(save_button)

        self.tab3.layout.addWidget(self.table)
        self.tab3.layout.addLayout(hbox)

        self.file_sample_listing = QtWidgets.QWidget()
        self.file_sample_listing.setLayout(self.tab3.layout)
        self.file_sample_listing.setObjectName("filelister")

        self.tabwidget.addTab(self.file_sample_listing, "")

        help_button.clicked.connect(self.get_help)
        reload_button.clicked.connect(self.reload)
        save_button.clicked.connect(self.save_bidsmap_to_file)

    def get_help(self):
        """Get online help. """
        webbrowser.open(MAIN_HELP_URL)

    def get_bids_help(self):
        """Get online help. """
        webbrowser.open(HELP_URL_DEFAULT)

    def reload(self):
        LOGGER.info('User has reloaded the bidsmap')

        selected_tab_index = self.tabwidget.currentIndex()
        """Reset button: reload the original input BIDS map. """
        self.output_bidsmap, _ = bids.load_bidsmap(self.bidsmap_filename)
        self.setupUi(self.MainWindow,
                     self.bidsfolder,
                     self.sourcefolder,
                     self.bidsmap_filename,
                     self.input_bidsmap,
                     self.output_bidsmap,
                     self.template_bidsmap,
                     selected_tab_index=selected_tab_index)

    def save_bidsmap_to_file(self):
        """Save the BIDSmap to file. """
        options = QFileDialog.Options()
        filename, _ = QFileDialog.getSaveFileName(
            self.tab3,
            "Save File",
            os.path.join(self.bidsfolder, 'code', 'bidscoin', 'bidsmap.yaml'),
            "YAML Files (*.yaml *.yml);;All Files (*)",
            options=options)
        if filename:
            bids.save_bidsmap(filename, self.output_bidsmap)

    def handle_button_clicked(self):
        """Make sure that index map has been updated. """
        button = self.MainWindow.focusWidget()
        index = self.table.indexAt(button.pos())
        if index.isValid():
            idx = int(index.row())
            modality = self.table.item(idx, 2).text()
            file_index = idx # i.e. the item in the file list
            # Obtain the source index of the run in the list of runs in the bidsmap for this modality
            source_index = self.index_mapping[modality][file_index]
            self.show_edit(source_index, modality)

    def on_double_clicked(self, index):
        filename = self.model.fileInfo(index).absoluteFilePath()
        if bids.is_dicomfile(filename):
            dicomdict = pydicom.dcmread(filename, force=True)
            self.popup = InspectWindow(filename, dicomdict)
            self.popup.show()

    def show_about(self):
        """ """
        about = f"BIDS editor\n{bids.version()}"
        QMessageBox.about(self.MainWindow, 'About', about)

    def show_edit(self, source_index, modality, exec=False):
        """Allow only one edit window to be open"""
        if not self.has_edit_dialog_open:
            self.dialog_edit = EditDialog(source_index, modality, self.output_bidsmap, self.template_bidsmap, self.subprefix, self.sesprefix)
            self.has_edit_dialog_open = True
            self.dialog_edit.done_edit.connect(self.update_list)
            self.dialog_edit.finished.connect(self.release_edit_dialog)
            if exec:
                self.dialog_edit.exec()
            else:
                self.dialog_edit.show()

        else:
            self.dialog_edit.reject()
            if self.has_edit_dialog_open:
                return
            self.show_edit(source_index, modality, exec)

    def release_edit_dialog(self):
        """Allow a new edit window to be opened"""
        self.has_edit_dialog_open = False

    def exit_application(self):
        """Handle exit. """
        self.MainWindow.close()


class EditDialog(QDialog):
    """
    EditDialog().result() == 1: done with result, i.e. done_edit -> new bidsmap
    EditDialog().result() == 2: done without result
    """

    done_edit = QtCore.pyqtSignal(dict)

    def __init__(self, modality_index, modality, bidsmap, template_bidsmap, subprefix='sub-', sesprefix='ses-'):
        super().__init__()

        self.bidsmap = bidsmap

        self.source_modality_index = modality_index
        self.source_modality = modality
        self.source_run = self.bidsmap[SOURCE][modality][modality_index]

        self.target_modality = modality
        self.target_run = copy.deepcopy(self.source_run)
        self.target_suffix = ''

        self.subprefix = subprefix
        self.sesprefix = sesprefix

        self.template_bidsmap = template_bidsmap
        self.allowed_suffixes = get_allowed_suffixes(template_bidsmap)

        icon = QtGui.QIcon()
        icon.addPixmap(QtGui.QPixmap(ICON_FILENAME), QtGui.QIcon.Normal, QtGui.QIcon.Off)
        self.setWindowIcon(icon)

        self.setWindowFlags(QtCore.Qt.WindowSystemMenuHint | QtCore.Qt.WindowTitleHint | QtCore.Qt.WindowCloseButtonHint | QtCore.Qt.WindowMaximizeButtonHint)
        self.setWindowTitle("Edit BIDS mapping")

        layout_all = QVBoxLayout(self)

        scrollarea = QtWidgets.QScrollArea(self)
        scrollarea.setWidgetResizable(True)

        top_widget = QtWidgets.QWidget()
        scrollarea.setWidget(top_widget)
        layout_scrollarea = QHBoxLayout(top_widget)

        self.set_provenance_section()
        self.set_dicom_attributes_section()
        self.set_dropdown_section()
        self.set_bids_values_section()
        self.set_bids_name_section()

        help_button = QtWidgets.QPushButton("Help")
        cancel_button = QtWidgets.QPushButton("Cancel")
        ok_button = QtWidgets.QPushButton("OK")

        hbox = QHBoxLayout()
        hbox.addStretch(1)
        hbox.addWidget(help_button)
        hbox.addWidget(cancel_button)
        hbox.addWidget(ok_button)

        groupbox1 = QGroupBox(SOURCE + ' input')
        layout1 = QVBoxLayout()
        layout1.addWidget(self.label_provenance)
        layout1.addWidget(self.view_provenance)
        layout1.addWidget(self.label_dicom)
        layout1.addWidget(self.view_dicom)
        layout1.addStretch(1)
        groupbox1.setLayout(layout1)

        groupbox2 = QGroupBox("BIDS output")
        layout2 = QVBoxLayout()
        layout2.addWidget(self.label_dropdown)
        layout2.addWidget(self.view_dropdown)
        layout2.addWidget(self.label_bids)
        layout2.addWidget(self.view_bids)
        layout2.addWidget(self.label_bids_name)
        layout2.addWidget(self.view_bids_name)
        layout2.addStretch(1)
        layout2.addLayout(hbox)
        groupbox2.setLayout(layout2)

        layout_scrollarea.addWidget(groupbox1)
        layout_scrollarea.addWidget(groupbox2)

        self.view_provenance.setEditTriggers(QAbstractItemView.NoEditTriggers)
        self.view_provenance.cellDoubleClicked.connect(self.inspect_dicomfile)
        self.view_dicom.cellChanged.connect(self.dicom_cell_was_changed)
        self.view_bids.cellChanged.connect(self.bids_cell_was_changed)

        help_button.clicked.connect(self.get_help)
        cancel_button.clicked.connect(self.reject)
        ok_button.clicked.connect(self.update_run)

        layout_all.addWidget(scrollarea)

        self.setMinimumSize(EDIT_WINDOW_WIDTH, EDIT_WINDOW_HEIGHT)
        self.center()

        finish = QtWidgets.QAction(self)
        finish.triggered.connect(self.closeEvent)

    def center(self):
        """Center the edit window. """
        qr = self.frameGeometry()

        # Center point of screen
        cp = QDesktopWidget().availableGeometry().center()

        # Move rectangle's center point to screen's center point
        qr.moveCenter(cp)

        # Top left of rectangle becomes top left of window centering it
        self.move(qr.topLeft())

    def get_help(self):
        """Open web page for help. """
        help_url = HELP_URLS.get(self.target_modality, HELP_URL_DEFAULT)
        webbrowser.open(help_url)

    def reject(self, confirm=True):
        """Ask if the user really wants to close the window"""
        if confirm:
            self.raise_()
            answer = QMessageBox.question(self, 'Edit BIDS mapping', "Closing window, do you want to save the changes you made?",
                                          QMessageBox.Yes | QMessageBox.No | QMessageBox.Cancel, QMessageBox.Cancel)
            if answer == QMessageBox.Yes:
                self.update_run()
                return
            if answer == QMessageBox.No:
                self.done(2)
                LOGGER.info(f'User has discarded the edit')
                return
            if answer == QMessageBox.Cancel:
                LOGGER.info(f'User has canceled the edit')
                return

        LOGGER.info(f'User has canceled the edit')

        super(EditDialog, self).reject()

    def update_run(self):
        LOGGER.info(f'User has approved the edit')

        """Save the changes to the bidsmap and send it back to the main window: Finished! """
        self.bidsmap = bids.update_bidsmap(self.bidsmap,
                                           self.source_modality,
                                           self.source_modality_index,
                                           self.target_modality,
                                           self.target_run)

        self.done_edit.emit(self.bidsmap)
        self.done(1)

    def inspect_dicomfile(self, row=None, column=None):
        """When double clicked, show popup window. """
        if row == 1 and column == 1:
            filename = self.source_run['provenance']
            if bids.is_dicomfile(filename):
                dicomdict = pydicom.dcmread(filename, force=True)
                self.popup = InspectWindow(filename, dicomdict)
                self.popup.exec()

    def dicom_cell_was_changed(self, row, column):
        """DICOM attribute value has been changed. """
        if column == 1:
            key = self.view_dicom.item(row, 0).text()
            value = self.view_dicom.item(row, 1).text()
            oldvalue = self.target_run['attributes'].get(key, None)

            # Only if cell was actually clicked, update (i.e. not when BIDS modality changes). TODO: fix
            if key != '':
                LOGGER.info(f"User has set {SOURCE}['{key}'] from '{oldvalue}' to '{value}' for {self.source_run['provenance']}")

                self.view_dicom.item(row, 1).setText(value)
                self.target_run['attributes'][key] = value

    def bids_cell_was_changed(self, row, column):
        """BIDS attribute value has been changed. """
        if column == 1:
            key = self.view_bids.item(row, 0).text()
            value = self.view_bids.item(row, 1).text()
            oldvalue = self.target_run['bids'].get(key, None)

            # Only if cell was actually clicked, update (i.e. not when BIDS modality changes). TODO: fix
            if key != '':
                # Validate user input against BIDS or replace the (dynamic) bids-value if it is a run attribute
                if key in bids.bidslabels:
                    value = bids.cleanup_value(bids.replace_bidsvalue(value, self.target_run['provenance']))

                LOGGER.info(f"User has set bids['{key}'] from '{oldvalue}' to '{value}' for {self.source_run['provenance']}")

                self.view_bids.item(row, 1).setText(value)
                self.target_run['bids'][key] = value

                self.update_bidsname()

    def set_cell(self, value, is_editable=False):
        item = QTableWidgetItem()
        item.setText(value)
        if is_editable:
            item.setFlags(QtCore.Qt.ItemIsEnabled | QtCore.Qt.ItemIsSelectable | QtCore.Qt.ItemIsEditable)
        else:
            item.setFlags(QtCore.Qt.ItemIsEnabled)
            item.setForeground(QtGui.QColor(128, 128, 128))
        return item

    def get_table(self, data, num_rows=1):
        """Return a table widget from the data. """
        table = QTableWidget()

        table.setRowCount(num_rows)
        table.setColumnCount(2) # Always two columns (i.e. key, value)
        row_height = 24

        for i, row in enumerate(data):
            table.setRowHeight(i, row_height)
            key = row[0]["value"]
            if self.target_modality in bids.bidsmodalities and key == 'suffix':
                labels = self.allowed_suffixes[self.target_modality]
                self.suffix_dropdown = QComboBox(self)
                self.suffix_dropdown.addItems(labels)
                self.suffix_dropdown.setCurrentIndex(self.suffix_dropdown.findText(self.target_suffix))
                self.suffix_dropdown.currentIndexChanged.connect(self.selection_suffix_dropdown_change)
                item = self.set_cell("suffix", is_editable=False)
                table.setItem(i, 0, item)
                table.setCellWidget(i, 1, self.suffix_dropdown)
                continue
            for j, element in enumerate(row):
                value = element.get("value", "")
                if value == "None":
                    value = ""
                is_editable = element.get("is_editable", False)
                item = self.set_cell(value, is_editable=is_editable)
                table.setItem(i, j, item)

        horizontal_header = table.horizontalHeader()
        horizontal_header.setSectionResizeMode(0, QtWidgets.QHeaderView.ResizeToContents)
        horizontal_header.setSectionResizeMode(1, QtWidgets.QHeaderView.Stretch)
        horizontal_header.setVisible(False)

        vertical_header = table.verticalHeader()
        vertical_header.setVisible(False)

        table.setAlternatingRowColors(False)
        table.setShowGrid(False)

        extra_space = 3
        table_height = num_rows * (row_height + extra_space) + extra_space
        table.setMinimumHeight(table_height)
        table.setMaximumHeight(table_height)

        return table

    def set_provenance_section(self):
        """Set provenance section. """
        provenance = self.source_run['provenance']
        provenance_file = os.path.basename(provenance)
        provenance_path = os.path.dirname(provenance)

        data = [
            [
                {
                    "value": "path",
                    "is_editable": False
                },
                {
                    "value": provenance_path,
                    "is_editable": False
                },
            ],
            [
                {
                    "value": "filename",
                    "is_editable": False
                },
                {
                    "value": provenance_file,
                    "is_editable": True
                },
            ]
        ]

        self.label_provenance = QLabel()
        self.label_provenance.setText("Provenance")

        self.view_provenance = self.get_table(data, num_rows=MAX_NUM_PROVENANCE_ATTRIBUTES)

    def set_dicom_attributes_section(self):
        """Set SOURCE attributes section. """
        dicom_attributes = self.source_run['attributes']

        data = []
        for key in dicom_attributes:
            data.append([
                {
                    "value": key,
                    "is_editable": False
                },
                {
                    "value": str(dicom_attributes[key]),
                    "is_editable": True
                }
            ])

        self.label_dicom = QLabel()
        self.label_dicom.setText("Attributes")

        self.view_dicom = self.get_table(data, num_rows=len(data))

    def set_dropdown_section(self):
        """Dropdown select modality list section. """
        self.label_dropdown = QLabel()
        self.label_dropdown.setText("Modality")

        self.view_dropdown = QComboBox()
        self.view_dropdown.addItems(bids.bidsmodalities + (bids.unknownmodality, bids.ignoremodality))
        self.view_dropdown.setCurrentIndex(self.view_dropdown.findText(self.target_modality))

        self.view_dropdown.currentIndexChanged.connect(self.selection_dropdown_change)

    def get_bids_values_data(self):
        """# Given the input BIDS attributes, derive the target BIDS attributes. """
        target_bids_attributes = get_bids_attributes(self.template_bidsmap,
                                                     self.allowed_suffixes,
                                                     self.target_modality,
                                                     self.source_run)
        if target_bids_attributes is not None:
            bids_values = target_bids_attributes
        else:
            bids_values = {}

        data = []
        for key, value in bids_values.items():
            if self.target_modality in bids.bidsmodalities and key == 'suffix':
                value = self.target_suffix
                data.append([
                    {
                        "value": str(key),
                        "is_editable": False
                    },
                    {
                        "value": str(value),
                        "is_editable": False
                    }
                ])
            else:
                key_show = str(key)
                key_show = key_show.split('_')[0]
                data.append([
                    {
                        "value": key_show,
                        "is_editable": False
                    },
                    {
                        "value": str(value),
                        "is_editable": True
                    }
                ])

        return bids_values, data

    def set_bids_values_section(self):
        """Set editable BIDS values section. """
        if self.target_modality in (bids.unknownmodality, bids.ignoremodality):
            # Free field
            self.target_suffix = ''
        else:
            # Fixed list of options
            if not self.allowed_suffixes[self.target_modality]:
                raise Exception(f'allowed suffixes empty for modality {self.target_modality}')
            self.target_suffix = self.source_run['bids']['suffix']

        bids_values, data = self.get_bids_values_data()
        self.target_run['bids'] = bids_values

        self.label_bids = QLabel()
        self.label_bids.setText("Labels")

        self.view_bids = self.get_table(data, num_rows=MAX_NUM_BIDS_ATTRIBUTES)

    def set_bids_name_section(self):
        """Set non-editable BIDS output name section. """
        self.label_bids_name = QLabel()
        self.label_bids_name.setText("Output name")

        self.view_bids_name = QTextEdit()
        self.view_bids_name.setReadOnly(True)

        height = 40
        extra_space = 3
        self.view_bids_name.setFixedHeight(height + extra_space)

        self.update_bidsname()

    def selection_dropdown_change(self, i):
        """Update the BIDS values and BIDS output name section when the dropdown selection has been taking place. """
        self.target_modality = self.view_dropdown.currentText()

        LOGGER.info(f"User has changed the BIDS modality from '{self.source_modality}' to '{self.target_modality}' for {self.source_run['provenance']}")

        if self.target_modality in (bids.unknownmodality, bids.ignoremodality):
            # Free field
            self.target_suffix = ''
        else:
            # Fixed list of options
            if not self.allowed_suffixes[self.target_modality]:
                raise Exception(f'allowed suffixes empty for modality {self.target_modality}')
            self.target_suffix = self.allowed_suffixes[self.target_modality][0]

        # Given the input BIDS attributes, derive the target BIDS attributes (i.e map them to the target attributes)
        bids_values, data = self.get_bids_values_data()

        # Update the BIDS values
        table = self.view_bids

        for i, row in enumerate(data):
            key = row[0]["value"]
            if self.target_modality in bids.bidsmodalities and key == 'suffix':
                labels = self.allowed_suffixes[self.target_modality]
                self.suffix_dropdown = QComboBox()
                self.suffix_dropdown.addItems(labels)
                self.suffix_dropdown.setCurrentIndex(self.suffix_dropdown.findText(self.target_suffix))
                self.suffix_dropdown.currentIndexChanged.connect(self.selection_suffix_dropdown_change)
                item = self.set_cell("suffix", is_editable=False)
                table.setItem(i, 0, item)
                table.setCellWidget(i, 1, self.suffix_dropdown)
                continue
            for j, element in enumerate(row):
                value = element.get("value", "")
                if value == "None":
                    value = ""
                is_editable = element.get("is_editable", False)
                table.removeCellWidget(i, j)
                item = self.set_cell(value, is_editable=is_editable)
                table.setItem(i, j, item)
        for i in range(len(data), MAX_NUM_BIDS_ATTRIBUTES):
            for j, element in enumerate(row):
                table.removeCellWidget(i, j)
                item = self.set_cell('', is_editable=False)
                table.setItem(i, j, item)

        self.view_bids = table

        if self.target_modality in bids.bidsmodalities:
            bids_values['suffix'] = self.target_suffix

        # Update the BIDS output name
        self.target_run['bids'] = bids_values
        self.update_bidsname()

    def selection_suffix_dropdown_change(self, i):
        """Update the BIDS values and BIDS output name section when the dropdown selection has been taking place. """
        self.target_suffix = self.suffix_dropdown.currentText()

        LOGGER.info(f"User has changed the BIDS suffix from '{self.target_run['bids']['suffix']}' to '{self.target_suffix}' for {self.source_run['provenance']}")

        bids_values, data = self.get_bids_values_data()
        bids_values['suffix'] = self.target_suffix

        # Update the BIDS output name
        self.target_run['bids'] = bids_values
        self.update_bidsname()

    def update_bidsname(self):
        subid = bids.replace_bidsvalue(self.bidsmap[SOURCE]['participant'], self.target_run['provenance'])
        sesid = bids.replace_bidsvalue(self.bidsmap[SOURCE]['session'], self.target_run['provenance'])
        runindex = self.target_run['bids'].get('run', '')
        bids_name = os.path.join(self.target_modality, bids.get_bidsname(subid, sesid, self.target_modality, self.target_run, runindex, self.subprefix, self.sesprefix)) + '.*'
        html_bids_name = get_html_bidsname(bids_name)

        self.view_bids_name.clear()
        if self.target_modality == bids.ignoremodality:
            self.view_bids_name.textCursor().insertHtml('<font color="#808080"><s>%s</s></font>' % html_bids_name)
        else:
            self.view_bids_name.textCursor().insertHtml('<font color="#808080">%s</font>' % html_bids_name)


def bidseditor(bidsfolder: str, sourcefolder: str='', bidsmapfile: str='', templatefile: str='', subprefix='sub-', sesprefix='ses-'):
    """

    :param bidsfolder:
    :param bidsmapfile:
    :param templatefile:
    :return:
    """

    # Start logging
    bids.setup_logging(os.path.join(bidsfolder, 'code', 'bidscoin', 'bidseditor.log'))
    LOGGER.info('')
    LOGGER.info('------------ START BIDSeditor ------------')

    # Obtain the initial bidsmap info
    template_bidsmap, _        = bids.load_bidsmap(templatefile, os.path.join(bidsfolder,'code','bidscoin'))
    input_bidsmap, bidsmapfile = bids.load_bidsmap(bidsmapfile,  os.path.join(bidsfolder,'code','bidscoin'))
    output_bidsmap             = copy.deepcopy(input_bidsmap)

    # Parse the sourcefolder from the bidsmap provenance info
    if not sourcefolder:

        # Loop through all bidsmodalities and runs until we find provenance info
        for modality in bids.bidsmodalities + (bids.unknownmodality, bids.ignoremodality):
            if input_bidsmap[SOURCE][modality] is None:
                continue

            for run in input_bidsmap[SOURCE][modality]:
                if run['provenance']:
                    sourcefolder = os.path.dirname(os.path.dirname(os.path.dirname(os.path.dirname(run['provenance']))))
                    LOGGER.info(f'Source: {sourcefolder}')
                    break

            if sourcefolder:
                break

    # Start the Qt-application
    app = QApplication(sys.argv)
    app.setApplicationName('BIDS editor')
    mainwin = MainWindow()
    gui = Ui_MainWindow()
    gui.setupUi(mainwin, bidsfolder, sourcefolder, bidsmapfile, input_bidsmap, output_bidsmap, template_bidsmap, subprefix=subprefix, sesprefix=sesprefix)
    mainwin.show()
    app.exec()

    LOGGER.info('------------ FINISHED! -------------------')
    LOGGER.info('')


if __name__ == "__main__":

    # Parse the input arguments and run bidseditor
    parser = argparse.ArgumentParser(formatter_class=argparse.RawDescriptionHelpFormatter,
                                     description=textwrap.dedent(__doc__),
                                     epilog=textwrap.dedent("""
                                         examples:
                                           bidseditor.py /project/foo/bids
                                           bidseditor.py /project/foo/bids -t bidsmap_dccn.yaml
                                           bidseditor.py /project/foo/bids -b my/custom/bidsmap.yaml

                                         Here are a few tips & tricks:
                                         -----------------------------

                                         DICOM Attributes
                                           An (DICOM) attribute label can also be a list, in which case the BIDS labels / mapping
                                           are applies if a (DICOM) attribute value is in this list. If the attribute value is
                                           empty it is not used to identify the run. Wildcards can also be given, either as a single
                                           '*', or enclosed by '*'. Examples:
                                                SequenceName: '*'
                                                SequenceName: '*epfid*'
                                                SequenceName: ['epfid2d1rs', 'fm2d2r']
                                                SequenceName: ['*epfid*', 'fm2d2r']

                                         Dynamic BIDS labels
                                           The BIDS labels can be static, in which case the label is just a normal string, or dynamic,
                                           when the string is enclosed with pointy brackets like `<attribute name>` or
                                           `<<argument1><argument2>>`. In case of single pointy brackets the label will be replaced
                                           during bidsmapper, bidseditor and bidscoiner runtime by the value of the (DICOM) attribute
                                           with that name. In case of double pointy brackets, the label will be updated for each
                                           subject/session during bidscoiner runtime. For instance, then the `run` label `<<1>>` in
                                           the bids name will be replaced with `1` or increased to `2` if a file with runindex `1`
                                           already exists in that directory.

                                         Field maps: IntendedFor
                                           You can use the `IntendedFor` field to indicate for which runs (DICOM series) a fieldmap
                                           was intended. The dynamic label of the `IntendedFor` field can be a list of string patterns
                                           that is used to include all runs in a session that have that string pattern in their BIDS
                                           file name. Example: use `<<task>>` to include all functional runs or `<<Stop*Go><Reward>>`
                                           to include "Stop1Go"-, "Stop2Go"- and "Reward"-runs.

                                         Manual editing / inspection of the bidsmap
                                           You can of course also directly edit or inspect the `bidsmap.yaml` file yourself with any
                                           text editor. For instance to add a dynamic `participant` value like `<<PatientID>>`. 
                                           See ./docs/bidsmap.md for more information."""))

    parser.add_argument('bidsfolder',           help='The destination folder with the (future) bids data')
    parser.add_argument('-s','--sourcefolder',  help='The source folder containing the raw data. If empty, it is derived from the bidsmap provenance information')
    parser.add_argument('-b','--bidsmap',       help='The bidsmap YAML-file with the study heuristics. If the bidsmap filename is relative (i.e. no "/" in the name) then it is assumed to be located in bidsfolder/code/bidscoin. Default: bidsmap.yaml', default='bidsmap.yaml')
    parser.add_argument('-t','--template',      help='The bidsmap template with the default heuristics (this could be provided by your institute). If the bidsmap filename is relative (i.e. no "/" in the name) then it is assumed to be located in bidsfolder/code/bidscoin. Default: bidsmap_template.yaml', default='bidsmap_template.yaml')
    parser.add_argument('-n','--subprefix',     help="The prefix common for all the source subject-folders. Default: 'sub-'", default='sub-')
    parser.add_argument('-m','--sesprefix',     help="The prefix common for all the source session-folders. Default: 'ses-'", default='ses-')
    args = parser.parse_args()

    bidseditor(bidsfolder   = args.bidsfolder,
               sourcefolder = args.sourcefolder,
               bidsmapfile  = args.bidsmap,
               templatefile = args.template,
               subprefix    = args.subprefix,
               sesprefix    = args.sesprefix)<|MERGE_RESOLUTION|>--- conflicted
+++ resolved
@@ -423,8 +423,6 @@
         QMessageBox.information(self.MainWindow, 'Test', f"Test {tool}: {result}\n"
                                                          f"See terminal output for more info")
 
-<<<<<<< HEAD
-=======
     def handle_click_plugin_add(self):
         """
         Add a plugin by letting the user select a plugin-file
@@ -512,7 +510,6 @@
 
         plugintable.cellChanged.connect(self.plugincell_was_changed)
 
->>>>>>> f78f4027
     def set_tab_options(self):
         """Set the options tab.  """
         self.tab2 = QtWidgets.QWidget()
