image: "python:3.6"

<<<<<<< HEAD

variables:
  PIP_CACHE_DIR: "$CI_PROJECT_DIR/.cache/pip"

cache:
  paths:
    - .cache/pip
    - venv/

before_script: 
  - python --version
  - pip install virtualenv
  - virtualenv venv
  - source venv/bin/activate
  - python -m pip install -r requirements.txt

=======
>>>>>>> 3567bdd3
stages:
  - build
  - test

run 1:
  stage: build
  script:
    - pip install -r requirements.txt
    - pip install flake8
  only:
    - tags
    - dev
    - master

flake8:
  stage: test
  script:
    - python -m flake8 bidscoin
  only:
    - tags
    - dev
    - master
    
include_test:
  stage: test
  script:
  - python3 bidsme/bidsme.py --help
  - python3 bidsme/bidsme.py --version
  - python3 bidsme/bidsme.py prepare --help
  - python3 bidsme/bidsme.py map --help
  - python3 bidsme/bidsme.py process --help
  - python3 bidsme/bidsme.py bidsify --help
<|MERGE_RESOLUTION|>--- conflicted
+++ resolved
@@ -1,6 +1,4 @@
 image: "python:3.6"
-
-<<<<<<< HEAD
 
 variables:
   PIP_CACHE_DIR: "$CI_PROJECT_DIR/.cache/pip"
@@ -17,8 +15,6 @@
   - source venv/bin/activate
   - python -m pip install -r requirements.txt
 
-=======
->>>>>>> 3567bdd3
 stages:
   - build
   - test
