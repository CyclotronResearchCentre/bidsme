###############################################################################
# base.py provide the base class for recording, all modules must inherit from
# this base class
###############################################################################
# Copyright (c) 2019-2020, University of Liège
# Author: Nikita Beliy
# Owner: Liege University https://www.uliege.be
# Credits: [Marcel Zwiers]
# Maintainer: Nikita Beliy
# Email: Nikita.Beliy@uliege.be
# Status: developpement
###############################################################################
# This file is part of BIDSme
# BIDSme is free software: you can redistribute it and/or modify
# it under the terms of the GNU General Public License as published by
# the Free Software Foundation, either version 2 of the License, or
# (at your option) any later version.
# eegBidsCreator is distributed in the hope that it will be useful,
# but WITHOUT ANY WARRANTY; without even the implied warranty of
# MERCHANTABILITY or FITNESS FOR A PARTICULAR PURPOSE.  See the
# GNU General Public License for more details.
# You should have received a copy of the GNU General Public License
# along with BIDSme.  If not, see <https://www.gnu.org/licenses/>.
##############################################################################

import os
import shutil
import logging
import json
import re
<<<<<<< HEAD
=======
import numpy
>>>>>>> f59cb9f9
import gzip

from datetime import datetime, date, time
from collections import OrderedDict

from .abstract import abstract
from tools import tools
from bidsMeta import MetaField
from bidsMeta import BIDSfieldLibrary

from bidsmap import Run

from bids import BidsSession

from ._constants import ignoremodality, unknownmodality
from .common import action_value

logger = logging.getLogger(__name__)


class baseModule(abstract):
    """
    Base class from which all modules should inherit
    """
    __slots__ = [
                 # bids name values
                 "_modality",
                 "_bidsSession",
                 "labels",
                 "suffix",
                 # recording attributes
                 "attributes",
                 # user-defined attributes
                 "custom",
                 # local file variables
                 "index",
                 "files",
                 "_recPath",
                 # json meta variables
                 "metaAuxiliary",
                 "metaFields_req",
                 "metaFields_rec",
                 "metaFields_opt",
                 # tsv meta variables
                 "rec_BIDSvalues",
                 "sub_BIDSvalues",
                 # general attributes
                 "_acqTime",
                 "manufacturer",
                 "isBidsValid",
                 "encoding",
                 "zip"
                 ]

    _module = "base"
    _type = "None"

    bidsmodalities = dict()

    rec_BIDSfields = BIDSfieldLibrary()
    rec_BIDSfields.AddField(
        name="filename",
        longName="File Name",
        description="Path to the scan file")
    rec_BIDSfields.AddField(
        name="acq_time",
        longName="Acquisition time",
        description="Time corresponding to the first data "
        "taken during the scan")

    sub_BIDSfields = BIDSfieldLibrary()
    sub_BIDSfields.AddField(
            name="participant_id",
            longName="Participant Id",
            description="label identifying a particular subject")
    sub_BIDSfields.AddField(
        name="age",
        longName="Age",
        description="Age of a subject",
        units="year")
    sub_BIDSfields.AddField(
        name="sex",
        longName="Sex",
        description="Sex of a subject",
        levels={
            "F": "Female",
            "M": "Male"}
            )

    def __init__(self):
        """
        Basic class for module. Isn't intended to be
        initiated directly.
        """
        self.files = list()
        self._recPath = ""
        self.index = -1
        self.attributes = dict()
        self.custom = dict()
        self.labels = OrderedDict()
        self.suffix = ""
        self._modality = unknownmodality
        self._bidsSession = None

        self.metaFields_req = dict()
        self.metaFields_rec = dict()
        self.metaFields_opt = dict()
        self.metaAuxiliary = dict()
        self.rec_BIDSvalues = self.rec_BIDSfields.GetTemplate()
        self.sub_BIDSvalues = self.sub_BIDSfields.GetTemplate()

        self._acqTime = None
        self.manufacturer = None
        self.isBidsValid = True
        self.encoding = "ascii"

        self.zip = False

    #############################
    # Optional virtual methodes #
    #############################
    def clearCache(self) -> None:
        """
        Virtual function that clears cache of current file
        """
        pass

    def _copy_bidsified(self, directory: str, bidsname: str, ext: str) -> None:
        """
        Virtual function that copies bidsified data files to
        its destinattion.

        Parameters
        ----------
        directory: str
            destination directory where files should be copies,
            including modality folder. Assured to exists.
        bidsname: str
            bidsified name without extention
        ext: str
            extention of the data file
        """

        out_fname = os.path.join(directory, bidsname + ext)
        if self.zip:
            with open(self.currentFile(), 'rb') as f_in:
                with gzip.open(out_fname + ".gz", 'wb') as f_out:
                    shutil.copyfileobj(f_in, f_out)
        else:
            shutil.copy2(self.currentFile(), out_fname)

    def _post_copy_bidsified(self,
                             directory: str,
                             bidsname: str,
                             ext: str) -> None:
        """
        Virtual function that performs all post-copy tasks, for ex.
        copy needed auxiliary files or change some internal values
        on copied file. It uses same parameters as _copy_bidsified
        and is executed just after it.

        Parameters:
        -----------
        directory: str
            destination directory where files should be copies,
            including modality folder. Assured to exists.
        bidsname: str
            bidsified name without extention
        ext: str
            extention of the data file
        """
        pass

    def copyRawFile(self, destination: str) -> str:
        """
        Virtual function to Copy raw (non-bidsified) file
        to destination.
        Destination is an existing writable directory

        Parameters
        ----------
        destination: str
            output folder to copied files

        Returns
        -------
        str:
            path to copied file
        """
        shutil.copy2(self.currentFile(), destination)

        # creating header dump for BIDS invalid formats
        if not self.isBidsValid:
            data_file = self.currentFile(True)
            json_file = "header_dump_" + tools.change_ext(data_file, "json")
            with open(os.path.join(destination, json_file), "w") as f:
                d = dict()
                d["format"] = self.formatIdentity()
                d["manufacturer"] = self.manufacturer
                d["acqDateTime"] = self.acqTime()
                d["subId"] = self._getSubId()
                d["sesId"] = self._getSesId()
                d["recNo"] = self.recNo()
                d["recId"] = self.recId()
                d["custom"] = self.custom
                d["header"] = self.dump()
                json.dump(d, f, indent=2, cls=ExtendEncoder)
        return os.path.join(destination, self.currentFile(True))

    def _transformField(self, value, prefix: str):
        """
        Virtual function to apply custom, format
        depended transformation to retrieved meta data,
        for ex. units conversion.
        Value is garanteed to not be list or dictionary
        or None

        Parameters
        ----------
        value:
            value to transform
        prefix:
            identification of transformation
        """
        try:
            return action_value(value, prefix)
        except Exception as e:
            logger.error("{}: Invalid field prefix {}: {}"
                         .format(self.formatIdentity(),
                                 prefix, e))
            raise

    ##################
    # Class methodes #
    ##################
    @classmethod
    def isValidFile(cls, file: str) -> bool:
        """
        Checks if given file is valid

        Parameters
        ----------
        file: str
            path to file

        Returns
        -------
        bool:
            True if file is valid

        Raises
        ------
        FileNotFoundError
            If path is not a file
        """
        if not os.path.exists(file):
            raise FileNotFoundError("File {} not found or not a file"
                                    .format(file))
        if not os.access(file, os.R_OK):
            raise PermissionError("File {} not readable"
                                  .format(file))
        try:
            return cls._isValidFile(file)
        except Exception:
            return False

    @classmethod
    def Module(cls):
        """
        returns Module name of current class
        """
        return cls._module

    @classmethod
    def Type(cls):
        """
        returns file type of current class
        """
        return cls._type

    @classmethod
    def formatIdentity(cls):
        """
        Returns identification string for current type
        in form {Module}/{Type}

        Returns
        -------
        str
        """
        return "{}/{}".format(cls.Module(), cls.Type())

    @classmethod
    def isValidRecording(cls, rec_path: str) -> bool:
        """
        Checks for all files in given directory and returns true if
        found at list one valid file

        Parameters
        ----------
        rec_path: str
            path to directory to check
        Returns
        -------
        bool:
            True if at least one valid file found
        """
        for file in os.listdir(rec_path):
            if cls.isValidFile(os.path.join(rec_path, file)):
                return True
        return False

    @classmethod
    def getNumFiles(cls, folder: str) -> int:
        """
        Returns number of valid files in given folder.
        Files are not loaded

        Parameters
        ----------
        folder: str
            path to folder to scan, must exists

        Returns
        -------
        int:
            number of valid recordings
        """
        count = 0
        for file in os.listdir(folder):
            if os.path.basename(file).startswith('.'):
                logger.warning(f'Ignoring hidden file: {file}')
                continue
            full_path = os.path.join(folder, file)
            if cls.isValidFile(full_path):
                count += 1
        return count

    @classmethod
    def getValidFile(self, folder: str, index: int = 0) -> int:
        """
        Return valid file name of index from given folder without
        loading it.
        Use setRecPath if you want to load valid files.

        Parameters
        ----------
        folder: str
            path to folder to scan, must exists
        index: int
            Index of file to retrieve

        Returns
        -------
        str:
            path to file
        """
        idx = 0
        for file in sorted(os.listdir(folder)):
            if os.path.basename(file).startswith('.'):
                logger.warning(f'Ignoring hidden file: {file}')
                continue

            full_path = os.path.join(folder, file)
            if self.isValidFile(full_path):
                if idx == index:
                    return full_path
                else:
                    idx += 1
        logger.warning("{}/{}: Cant find a valid file at index {} in {}"
                       .format(self.Module(), self.Type(),
                               index, folder))
        return None

    @classmethod
    def isValidModality(cls, modality: str,
                        include_ignored: bool = True) -> bool:
        """
        Returns True if given modality is in in the list
        of declared modalities and False otherwise.

        Parameters
        ----------
        modality: str
            modality name to check
        include_ignored: bool
            switch to include or not the ignored modality

        Returns
        -------
        bool
        """
        passed = False
        if include_ignored and modality == ignoremodality:
            passed = True
        if modality in cls.bidsmodalities:
            passed = True
        return passed

    ##################
    # Acess methodes #
    ##################

    def Modality(self):
        """
        Returns current modality
        """
        return self._modality

    def getField(self, field: str, default=None, prefix=':', separator='/'):
        """
        Returns meta value corresponding to a given field.
        A prefix can be used to call a specific transformation
        within a subclass

        Parameters
        ----------
        field: str
            name of the field to retrieve
        default:
            returned value if field not found
        prefix: str
            separater used to identify prefix
        separator: str
            character used to separate levels in case
            of nested fields

        Returns
        -------
        retrieved value or default
        """
        field = field.split(prefix, 1)
        if len(field) == 2:
            prefix, field = field
        else:
            prefix = ""
            field = field[0]
        result = self._getField(field.split(separator))

        if result is None:
            return default
        if prefix != "":
            if isinstance(result, list):
                for i, val in enumerate(result):
                    result[i] = self._transformField(val, prefix)
            elif isinstance(result, dict):
                for i, val in result.items():
                    result[i] = self._transformField(val, prefix)
            else:
                result = self._transformField(result, prefix)
        if isinstance(result, str):
            result = result.strip()
        return result

    def getAttribute(self, attribute: str,
                     default=None):
        """
        Returns attribute (field from metadata).
        The main difference between this and getField
        is getAttribute first tries to retrieve value
        from saved attributes, and if it fails, retrieves
        from metadata.
        Retrieved values are stored in memory.

        Parameters
        ----------
        attribute: str
            name of attribute to retrieve
        default:
            value returned in case of field not found
        cleanup: bool
            performs value cleanup, removing any non ASCII
            and non alphanumeric characters. Applied only
            to strings
        raw: bool
            if True, the type of value is conserved.
            if False, value converted to string

        Returns
        -------
        retrieved value
        """
        if attribute in self.attributes:
            return self.attributes[attribute]
        else:
            res = self.getField(attribute, default)
            self.attributes[attribute] = res
            return res

    def setAttribute(self, attribute: str, value):
        self.attributes[attribute] = value

    def resetAttribute(self, attribute):
        self.attributes.pop(attribute)

    def getDynamicField(self, field: str,
                        default: object = None,
                        cleanup: bool = True, raw: bool = False):
        """
        Dynamically retrieves metadata field from recording

        Parameters
        ----------
        field: str
            name of field to retrieve
        default: object
            default value if unable to get field
        cleanup: bool
            if True the result will be transformed
            to be bids-compatible
        raw: bool
            if False, a str(value) will be returned
        """
        if not isinstance(field, str) or field == "":
            return field
        res = ""
        start = 0
        while start < len(field):
            pos = field.find('<', start)
            if pos < 0:
                res += field[start:]
                break
            res += field[start:pos]

            try:
                if field[pos + 1] == "<":
                    pos += 2
                    seek = ">>"
                else:
                    pos += 1
                    seek = ">"
                pos2 = field.find(seek, pos)
                if pos2 < 0:
                    raise IndexError("closing {} from {} not found in {}"
                                     .format(seek, pos, field))
                query = field[pos:pos2]
                if seek == '>':
                    result = self.getAttribute(query, default)
                    if result is None:
                        logger.warning("{}: Can't find '{}' "
                                       "attribute from '{}'"
                                       .format(self.recIdentity(),
                                               query, field))
                        if not raw:
                            result = query
                        else:
                            result = None
                else:
                    prefix = ""
                    if ":" in query:
                        prefix, query = query.split(":", 1)
                    if prefix == "":
                        result = self._getCharacteristic(query)
                    elif prefix == "bids":
                        result = self.labels[query]
                    elif prefix == "custom":
                        result = self.custom[query]
                    elif prefix == "sub_tsv":
                        # result = self.sub_BIDSvalues[query]
                        result = self._bidsSession.sub_values[query]
                    elif prefix == "rec_tsv":
                        result = self._bidsSession.rec_values[query]
                    elif prefix == "fname":
                        search = re.search("{}-([a-zA-Z0-9]+)".format(query),
                                           self.currentFile(False))
                        if search:
                            result = search.group(1)
                        else:
                            logger.warning("{}: Can't find '{}' "
                                           "attribute from '{}'"
                                           .format(self.recIdentity(),
                                                   query,
                                                   self.currentFile(False)))
                            if not raw:
                                result = query
                            else:
                                result = None
                    else:
                        raise KeyError("Unknown prefix {}".format(prefix))
                # if field is composed only of one entry
                if raw and pos2 - pos + 2 * len(seek) == len(field):
                    return result
                res += str(result)
                start = pos2 + len(seek)
            except Exception as e:
                logger.error("{}: Malformed field "
                             "'{}': {}"
                             .format(self.recIdentity(), field, str(e)))
                raise
        if cleanup:
            res = tools.cleanup_value(res)
        return res

    def setBidsSession(self, session: BidsSession) -> None:
        """
        Set session class
        """
        if self._bidsSession is not None:
            logger.warning("{}: Resetting BidsSession"
                           .format(self.recIdentity()))
        self._bidsSession = BidsSession(session.subject, session.session)
        self._bidsSession.in_path = session.in_path
        self._bidsSession.sub_values = {key: val
                                        for key, val
                                        in session.sub_values.items()}
        self.setSubId()
        self.setSesId()

    def getBidsSession(self):
        return self._bidsSession

    def subId(self):
        """
        Returns current recording subject Id
        """
        return self._bidsSession.subject

    def setSubId(self) -> None:
        """
        Sets current recording subject Id from value
        in BidsSession
        """
        name = self._bidsSession.subject
        if name is None:
            subid = self._getSubId()
        elif name == "" or name == "sub-":
            subid = ""
        else:
            subid = self.getDynamicField(name,
                                         cleanup=False,
                                         raw=False
                                         )
        if subid is None:
            # Undetermined subject Id, extracting from filename,
            # assuming it bids-formatted
            res = re.search("sub-([a-zA-Z0-9]+)", self.currentFile(False))
            if res:
                subid = res.group(1)
        if subid is None or subid == "":
            logger.error("{}: Unable to determine subject Id from '{}'"
                         .format(self.recIdentity, name))
            raise ValueError("Invalid subject Id")
        self._bidsSession.unlock_subject()
        self._bidsSession.subject = subid
        self._bidsSession.lock_subject()

    def sesId(self):
        """
        Returns current recording session Id
        """
        return self._bidsSession.session

    def setSesId(self):
        """
        Sets current recording session Id
        """
        name = self._bidsSession.session
        if name is None:
            subid = self._getSesId()
        elif name == "" or name == "ses-":
            subid = ""
        else:
            subid = self.getDynamicField(name,
                                         cleanup=False,
                                         raw=False
                                         )

        if subid is None:
            # Undetermined subject Id, extracting from filename,
            # assuming it bids-formatted
            res = re.search("ses-([a-zA-Z0-9]+)", self.currentFile(False))
            if res:
                subid = res.group(1)
        if subid is None:
            logger.error("{}/{}: Unable to determine session Id from {}"
                         .format(self.recNo(), self.recId(),
                                 name))
            raise ValueError("Invalid session Id")
        self._bidsSession.unlock_session()
        self._bidsSession.session = subid
        self._bidsSession.lock_session()

    def acqTime(self) -> datetime:
        """
        Returns the time corresponding to the first data
        of recording

        Returns
        -------
        datetime
        """
        return self._acqTime

    def setAcqTime(self, t: datetime = None) -> None:
        """
        Sets the recording to given datetime.

        If t is None (default), then datetime determined from
        recording

        Parameters
        ----------
        t: datetime
            datetime to set
        """
        if t is None:
            self._acqTime = self._getAcqTime()
        else:
            self._acqTime = tools.check_type("t", datetime, t)

    def resetAcqTime(self):
        """
        Sets current acqTime to unkown value
        """
        self._acqTime = None

    def recIdentity(self, padding: int = 3, index=True):
        """
        Returns identification string for current recording
        in form {recNo}-{recId}/{index}

        Parameters
        ----------
        prec: int
            how much of padding 0 to add to recNo
        index: bool
            switch to print or not file index

        Returns
        -------
        str
        """
        try:
            if index:
                return "{:0{width}}-{}/{}".format(self.recNo(),
                                                  self.recId(),
                                                  self.index,
                                                  width=padding)
            else:
                return "{:0{width}}-{}".format(self.recNo(),
                                               self.recId(),
                                               width=padding)
        except Exception:
            return self.currentFile()

    def setManufacturer(self, line: str, manufacturers: dict) -> bool:
        """
        Sets manufacturer accordingly to retrieved key line
        Returns true if manufacturer changes

        Parameters
        ----------
        line: str
            key line used to determine manufacturer
        manufacturers: dict
            dictionary with known manufacturer names

        Returns
        -------
        bool:
            True if manufacturer value changes
        """
        manufacturer = "Unknown"
        if line:
            lin = line.lower()
            for man in manufacturers:
                if man in lin:
                    manufacturer = manufacturers[man]
                    break

        if self.manufacturer is None:
            # First time initialisation
            self.manufacturer = manufacturer
            return True

        if manufacturer == self.manufacturer:
            return False
        else:
            self.manufacturer = manufacturer
            return True

    def _getCharacteristic(self, field):
        """
        Retrieves given cheracteristic value
        Allowed characteristics:
            - subject: subject Id
            - session: session Id
            - serieNumber: serie Id
            - serie: serie name
            - index: index of current file in serie
            - nfiles: total number of files in serie
            - filename: name of current file
            - suffix: bids suffix  of current file
            - modality: modality of current file
            - module: name of module
            - placeholder: name to fill manually
            - None: void value
        """
        if field == "subject":
            return self.subId()
        if field == "session":
            return self.sesId()
        if field == "serieNumber":
            return self.recNo()
        if field == "serie":
            return self.recId()
        if field == "index":
            return self.index + 1
        if field == "nfiles":
            return len(self.files)
        if field == "filename":
            return self.currentFile(False)
        if field == "suffix":
            return self.suffix
        if field == "modality":
            return self._modality
        if field == "module":
            return self.Module
        if field == "placeholder":
            logger.warning("{}: Placehoder found"
                           .format(self.recIdentity()))
            return "<<placeholder>>"
        if field == "None":
            return None

    ##############################
    # File manipulation methodes #
    ##############################
    def loadFile(self, index: int) -> None:
        """
        Load file at given index. All stored attributes will be recalculated.

        Parameters
        ----------
        index: int
            index of file in registered files list
        """
        path = os.path.join(self._recPath, self.files[index])
        if not self.isValidFile(path):
            raise ValueError("{}: {} is not valid file"
                             .format(self.formatIdentity(), path))

        self._loadFile(path)
        self.setAcqTime()
        self.index = index
        self.attributes = {}
        # for key in self.attributes:
        #     self.attributes[key] = self.getField(key)

    def setRecPath(self, folder: str) -> int:
        """
        Set given folder as folder containing all files for serie.
        Returns number of valid recordings in this folder.
        Clears cache and unload current file.

        Parameters
        ----------
        folder: str
            path to folder with recordings, must exist

        Returns
        -------
        int:
            number of found valid recordings

        Raises
        ------
        NotADirectoryError:
            if folder don't exists or not a folder
        """
        if not os.path.isdir(folder):
            raise NotADirectoryError("Path {} is not a folder"
                                     .format(folder))
        self._recPath = os.path.normpath(folder)
        self.clearCache()
        self.files.clear()
        self.index = -1

        for file in sorted(os.listdir(self._recPath)):
            if os.path.basename(file).startswith('.'):
                logger.warning('{}/{}: Ignoring hidden file: {}'
                               .format(self.Module(),
                                       self.Type(),
                                       file))
                continue
            full_path = os.path.join(self._recPath, file)
            if self.isValidFile(full_path):
                self.files.append(file)
        if len(self.files) == 0:
            logger.warning("{}/{}: No valid files found in {}"
                           .format(self.Module(),
                                   self.Type(),
                                   self._recPath
                                   ))
        else:
            self.loadFile(0)
            logger.debug("{}/{}: {} valid files found in {}"
                         .format(self.Module(),
                                 self.Type(),
                                 len(self.files),
                                 self._recPath
                                 ))
        return len(self.files)

    def loadNextFile(self) -> bool:
        """
        Loads next file in serie.
        Returns True in sucess, False othrwise
        """
        if self.index + 1 >= len(self.files):
            return False
        self.loadFile(self.index + 1)
        return True

    def currentFile(self, base: bool = False) -> str:
        """
        Returns the path to currently loaded file

        Parameters
        ----------
        base: bool
            if True, only basename is retrieved, and
            fullpath overwise

        Returns
        -------
        str:
            currently loaded filename
        """
        if self.index >= 0 and self.index < len(self.files):
            if base:
                return self.files[self.index]
            else:
                return os.path.join(self._recPath, self.files[self.index])
        return None

    def recPath(self):
        """
        Returns current recording path
        """
        return self._recPath

    #########################
    # Bids-related methodes #
    #########################
    def bidsify(self, bidsfolder: str) -> None:
        """
        Copy current file to the destination, change the name
        to the bidsified one, and export metadata to json

        Non-existing folders will be created

        Parameters
        ----------
        bidsfolder: str
            path to root of output bids folder

        Returns
        -------
        str:
            path to copied data file
        """
        if not self._bidsSession.isValid():
            raise ValueError("{}: Recording have invalid bids session"
                             .format(self.recIdentity()))
        if not self.isValidModality(self._modality, False):
            logger.error("{}: Invalid modality {}"
                         .format(self.recIdentity(),
                                 self._modality))
            raise ValueError("Invalid modality")

        outdir = os.path.join(bidsfolder,
                              self.getBidsPrefix('/'),
                              self._modality)

        logger.debug("Creating folder {}".format(outdir))
        os.makedirs(outdir, exist_ok=True)

        ext = os.path.splitext(self.currentFile(False))[1]
        bidsname = self.getBidsname()
        # bidsname = os.path.join(outdir, self.getBidsname())

        logger.debug("Copying {} to {}/{}{}".format(self.currentFile(),
                                                    outdir,
                                                    bidsname,
                                                    ext))

        self._copy_bidsified(outdir, bidsname, ext)
        self._post_copy_bidsified(outdir, bidsname, ext)

        with open(os.path.join(outdir, bidsname + ".json"), "w") as f:
            js_dict = self.exportMeta()
            js_dict = {key: val
                       for key, val in js_dict.items()
                       if val is not None}
            json.dump(js_dict, f, indent=2, cls=ExtendEncoder)

        self.rec_BIDSvalues["filename"] = os.path.join(self.Modality(),
                                                       bidsname
                                                       + ext)
        if self.acqTime() is None:
            self.rec_BIDSvalues["acq_time"] = None
        else:
            self.rec_BIDSvalues["acq_time"] = self.acqTime().replace(
                    microsecond=0,
                    tzinfo=None)

        scans = os.path.join(bidsfolder,
                             self.getBidsPrefix('/'),
                             '{}_scans'.format(self.getBidsPrefix()))
        scans_tsv = scans + ".tsv"
        scans_json = scans + ".json"

        if os.path.isfile(scans_tsv):
            with open(scans_tsv, "a") as f:
                f.write(self.rec_BIDSfields.GetLine(
                    self.rec_BIDSvalues))
                f.write('\n')
        else:
            with open(scans_tsv, "w") as f:
                f.write(self.rec_BIDSfields.GetHeader())
                f.write('\n')
                f.write(self.rec_BIDSfields.GetLine(
                    self.rec_BIDSvalues))
                f.write('\n')
            self.rec_BIDSfields.DumpDefinitions(scans_json)
        return os.path.join(outdir, bidsname + ext)

    def setLabels(self, run: Run = None):
        """
        Set the BIDS tags (labels) according to given run

        Parameters
        ----------
        run: bidsmap.Run
            Matching Run containing bids tags
        """

        self.suffix = ""
        self._modality = unknownmodality
        self.labels = OrderedDict()
        if not run:
            return

        if run.modality in self.bidsmodalities:
            self._modality = run.modality
            tags = set(self.bidsmodalities[run.modality]) \
                - set(run.entity)
            if tags:
                if not run.checked:
                    logger.warning("{}: Naming schema not BIDS"
                                   .format(self.recIdentity()))
                self.labels = OrderedDict.fromkeys(run.entity)
            else:
                self.labels = OrderedDict.fromkeys(
                        self.bidsmodalities[run.modality])
            self.suffix = self.getDynamicField(run.suffix)
            for key in run.entity:
                val = self.getDynamicField(run.entity[key])
                self.labels[key] = val
        elif run.modality == ignoremodality:
            self._modality = run.modality
            return
        else:
            logger.error("{}/{}: Unregistered modality {}"
                         .format(self.get_rec_id(),
                                 self.index,
                                 run.modality))

        self.metaAuxiliary = dict()
        for key, val in run.json.items():
            if key:
                if isinstance(val, list):
                    self.metaAuxiliary[key] = [
                            MetaField(key, None,
                                      self.getDynamicField(v,
                                                           cleanup=False,
                                                           raw=True))
                            for v in val]
                else:
                    self.metaAuxiliary[key] = MetaField(
                            key, None,
                            self.getDynamicField(val,
                                                 cleanup=False,
                                                 raw=True))

    def getBidsPrefix(self, sep: str = '_') -> str:
        """
        Generates the subject/session prefix using separator,
        like sub-123_ses-456

        Parameters
        ----------
        sep: str
            separator used for subject and session fields

        Returns
        -------
        str
        """
        subid = self.subId()
        sesid = self.sesId()
        if not subid:
            logger.error("{}: Subject Id not defined"
                         .format(self.recIdentity()))
            raise ValueError("Subject Id not defined")
        if sesid:
            subid += sep + sesid
        return subid

    def getBidsname(self):
        """
        Generates bidsified name based on saved tags and suffixes

        Returns
        -------
        str:
            bidsified name
        """
        tags_list = [self.getBidsPrefix()]
        for key, val in self.labels.items():
            if val:
                tags_list.append(tools.cleanup_value(val, key + "-"))

        if self.suffix:
            tags_list.append(tools.cleanup_value(self.suffix))
        return "_".join(tags_list)

    #############################################
    # JSON sidecar meta-fields related methodes #
    #############################################
    def reserMetaFields(self) -> None:
        """
        Virtual function
        Resets currently defined meta fields dictionaries
        to None values
        """
        raise NotImplementedError

    def setupMetaFields(self, definitions: dict) -> None:
        """
        Setup json fields to values from given dictionary.

        Dictionary must contain key "Unknown", and keys
        correspondand to each of manufacturer.

        Corresponding values are dictionaries with json
        metafields names (as defined in MRI metafields)
        as keys and a tuple of DynamicField name, default value
        If default value is None, no default is defined.

        Parameters
        ----------
        definitions: dict
            dictionary with metadata fields definitions
        """
        if self.manufacturer in definitions:
            meta = definitions[self.manufacturer]
        else:
            meta = None
        meta_default = definitions["Unknown"]

        for metaFields in (self.metaFields_req,
                           self.metaFields_rec,
                           self.metaFields_opt):
            for mod in metaFields:
                for key in metaFields[mod]:
                    if meta and key in meta:
                        val = meta[key]
                        if isinstance(val, list):
                            metaFields[mod][key] = [MetaField(f[0],
                                                              scaling=None,
                                                              default=f[1])
                                                    for f in val]
                        else:
                            metaFields[mod][key]\
                                = MetaField(val[0],
                                            scaling=None,
                                            default=val[1])
                            continue
                    if key in meta_default:
                        val = meta_default[key]
                        if isinstance(val, list):
                            metaFields[mod][key] = [MetaField(f[0],
                                                              scaling=None,
                                                              default=f[1])
                                                    for f in val]
                        else:
                            metaFields[mod][key]\
                                = MetaField(val[0],
                                            scaling=None,
                                            default=val[1])

    def testMetaFields(self):
        """
        Test all metafields values and resets not found ones
        """
        for metaFields in (self.metaFields_req,
                           self.metaFields_rec,
                           self.metaFields_opt):
            for mod in metaFields:
                for key, field in metaFields[mod].items():
                    if isinstance(field, list):
                        continue
                    if field is None or "<<" in field.name:
                        continue
                    res = None
                    try:
                        res = self.getDynamicField(field.name,
                                                   default=field.default,
                                                   raw=True,
                                                   cleanup=False)
                    except Exception:
                        metaFields[mod][key] = None
                        pass
                    if res is None:
                        metaFields[mod][key] = None

    def generateMeta(self) -> dict:
        """
        Fills standard meta values. Must be called before exporting
        these meta-data into json
        """
        if not self._modality:
            logger.error("{}/{}: Modality not defined"
                         .format(self.Module(), self.Type()))
            raise ValueError("Modality wasn't defined")

        mod = self._modality
        if mod in self.metaFields_req:
            for key, field in self.metaFields_req[mod].items():
                if field is None:
                    continue
                if key not in self.metaAuxiliary:
                    field.value = self.__getMetaFieldSecure(field,
                                                            field.default)
        if mod in self.metaFields_rec:
            for key, field in self.metaFields_rec[mod].items():
                if field is not None and key not in self.metaAuxiliary:
                    field.value = self.__getMetaFieldSecure(field,
                                                            field.default)
        if mod in self.metaFields_opt:
            for key, field in self.metaFields_opt[mod].items():
                if field is not None and key not in self.metaAuxiliary:
                    field.value = self.__getMetaFieldSecure(field,
                                                            field.default)
        mod = "__common__"
        if mod in self.metaFields_req:
            for key, field in self.metaFields_req[mod].items():
                if field is not None and key not in self.metaAuxiliary:
                    field.value = self.__getMetaFieldSecure(field,
                                                            field.default)
        if mod in self.metaFields_rec:
            for key, field in self.metaFields_rec[mod].items():
                if field is not None and key not in self.metaAuxiliary:
                    field.value = self.__getMetaFieldSecure(field,
                                                            field.default)
        if mod in self.metaFields_opt:
            for key, field in self.metaFields_opt[mod].items():
                if field is not None and key not in self.metaAuxiliary:
                    field.value = self.__getMetaFieldSecure(field,
                                                            field.default)

    def exportMeta(self) -> dict:
        """
        Exports recording metadata into dictionary structure

        The metadata keys are put in order:
            1. The auxiliary (defined in bidsmap)
            2. Modality required
            3. Modality recommended
            4. Modality optional
            5. Common required
            6. Common recommended
            7. Common optional

        Already existing keys are ignored

        Returns
        -------
        dict:
            resulting dictionary
        """
        exp = dict()
        self.__fillMetaDict(exp, self.metaAuxiliary,
                            required=False,
                            ignore_null=True)
        mod = self._modality
        if mod in self.metaFields_req:
            self.__fillMetaDict(exp, self.metaFields_req[mod],
                                required=True,
                                ignore_null=False)
        if mod in self.metaFields_rec:
            self.__fillMetaDict(exp, self.metaFields_rec[mod],
                                required=False,
                                ignore_null=False)
        if mod in self.metaFields_opt:
            self.__fillMetaDict(exp, self.metaFields_opt[mod],
                                required=False,
                                ignore_null=False)
        mod = "__common__"
        if mod in self.metaFields_req:
            self.__fillMetaDict(exp, self.metaFields_req[mod],
                                required=True,
                                ignore_null=False)
        if mod in self.metaFields_rec:
            self.__fillMetaDict(exp, self.metaFields_rec[mod],
                                required=False,
                                ignore_null=False)
        if mod in self.metaFields_opt:
            self.__fillMetaDict(exp, self.metaFields_opt[mod],
                                required=False,
                                ignore_null=False)
        return exp

    def __fillMetaDict(self,
                       exportDict: dict, metaFields: dict,
                       required: bool, ignore_null: bool) -> None:
        """
        Helper function to fill exportDict by values from metaFields dict
        If key is already filled, it is not updated.

        If required is true, missing values will produce a warning

        Parameters
        ----------
        exportDict: dict
            dictionary to fill
        metaFields: dict
            dictionary with betaField as values
        required: bool
            switch if given values are required or not
        ignore_null: bool
            switch if empty values must be filled
        """
        for key, field in metaFields.items():
            if key in exportDict:
                continue
            if not field:
                if required:
                    logger.warning("{}: Required field {} not set"
                                   .format(self.recIdentity(),
                                           key))
                if not ignore_null:
                    exportDict[key] = None
                continue

            if isinstance(field, list):
                exportDict[key] = [f.value for f in field]
            else:
                exportDict[key] = field.value

    def fillMissingJSON(self, run: Run) -> None:
        """
        Completes missing values from JSON dictionary in given Run

        Required parameters are filled with '<<placeholder>>';
        Recommended parameters are filled with '';
        Optional parameters are filled with None

        Also checks if existing JSON fields are interpretable

        Parameters
        ----------
        run: Run
            Run object with json dictionary to fill
        """
        modality = self.Modality()
        if modality == ignoremodality or modality == unknownmodality:
            return

        if modality in self.metaFields_req:
            for key, field in self.metaFields_req[modality].items():
                if key in run.json:
                    continue
                if self.__getMetaFieldSecure(field, None) is None:
                    run.json[key] = "<<placeholder>>"
        if modality in self.metaFields_rec:
            for key, field in self.metaFields_rec[modality].items():
                if key in run.json:
                    continue
                if self.__getMetaFieldSecure(field, None) is None:
                    run.json[key] = ""
        if modality in self.metaFields_opt:
            for key, field in self.metaFields_opt[modality].items():
                if key in run.json:
                    continue
                if self.__getMetaFieldSecure(field, None) is None:
                    run.json[key] = None
        if "__common__" in self.metaFields_req:
            for key, field\
                    in self.metaFields_req["__common__"].items():
                if key in run.json:
                    continue
                if self.__getMetaFieldSecure(field, None) is None:
                    run.json[key] = "<<placeholder>>"
        if "__common__" in self.metaFields_rec:
            for key, field\
                    in self.metaFields_rec["__common__"].items():
                if key in run.json:
                    continue
                if self.__getMetaFieldSecure(field, None) is None:
                    run.json[key] = ""
        if "__common__" in self.metaFields_opt:
            for key, field\
                    in self.metaFields_opt["__common__"].items():
                if key in run.json:
                    continue
                if self.__getMetaFieldSecure(field, None) is None:
                    run.json[key] = None

    def __getMetaFieldSecure(self, field: MetaField, fallback):
        if field is None:
            return fallback
        try:
            val = self.getDynamicField(field.name,
                                       default=fallback,
                                       raw=True, cleanup=False)
        except Exception:
            return fallback
        if val is None:
            return fallback
        return val

    #####################################
    # Recording identification methodes #
    #####################################
    def matchAttribute(self, attribute: str, pattern: str) -> bool:
        """
        Return True if given attribute value matches pattern,
        False overwise

        Parameter
        ---------
        attribute: str
            Attribute name to match
        pattern: str
            Pattern to match

        Returns
        -------
        bool
        """
        if attribute.startswith('<'):
            attval = self.getDynamicField(attribute,
                                          cleanup=False,
                                          raw=True)
        else:
            attval = self.getAttribute(attribute)
        if attval is None:
            return False
        if pattern is None:
            return True
        if isinstance(pattern, list):
            for val in pattern:
                if tools.match_value(attval, val):
                    return True
            return False
        return tools.match_value(attval, pattern)

    def match_run(self, run):
        """
        Returns True if recording matches given run, False
        overwise.

        Parameters
        ----------
        run: bidsmap.Run
            run to match
        Returns
        -------
        bool
        """
        if run is None:
            logger.debug("{}/{}: trying to match empty runs"
                         .format(self.Module(),
                                 self.Type()))
            return False
        match_one = False
        match_all = True
        if not run.attribute:
            match_one = True
        for attrkey, attrvalue in run.attribute.items():
            if attrvalue is None:
                continue
            res = self.matchAttribute(attrkey, attrvalue)
            match_one = match_one or res
            match_all = match_all and res
            if not match_all:
                break
        return match_one and match_all


class ExtendEncoder(json.JSONEncoder):
    def default(self, obj):
        if isinstance(obj, datetime):
            return obj.strftime("%Y-%m-%dT%H:%M:%S.%f")
        if isinstance(obj, time):
            return obj.strftime("%H:%M:%S.%f")
        if isinstance(obj, date):
            return obj.strftime("%Y-%m-%d")
        if isinstance(obj, bytes):
            try:
                return obj.decode(self.encoding)
            except UnicodeDecodeError:
                return "<bytes>"
        if isinstance(obj, numpy.ndarray):
            return obj.tolist()
        return json.JSONEncoder.default(self, obj)<|MERGE_RESOLUTION|>--- conflicted
+++ resolved
@@ -28,10 +28,7 @@
 import logging
 import json
 import re
-<<<<<<< HEAD
-=======
 import numpy
->>>>>>> f59cb9f9
 import gzip
 
 from datetime import datetime, date, time
