--- conflicted
+++ resolved
@@ -245,20 +245,12 @@
         if self.manufacturer == "Siemens":
             if name == "NumberOfMeasurements":
                 value = self.__phoenix.get("lRepetitions", 0) + 1
-<<<<<<< HEAD
-            elif name == "PhaseEncodingDirection":
-                value = self._DICOMDICT_CACHE["CSAImageHeaderInfo"]\
-                        .get("PhaseEncodingDirectionPositive", 0)
-                if value == 0:
-                    value = -1
-=======
             elif name == "PhaseEncodingSign":
                 value = self.__csai.get("PhaseEncodingDirectionPositive", 1)
                 if value == 1:
                     return "+"
                 else:
                     return "-"
->>>>>>> fbe4954c
             elif name == "B1mapNominalFAValues":
                 if self.__seqName in ("b1v2d3d2", "b1epi4a3d2", "b1epi2b3d2",
                                       "b1epi2d3d2"):
