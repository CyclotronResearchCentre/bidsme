--- conflicted
+++ resolved
@@ -5,19 +5,6 @@
 ![PyPI - Python Version](https://img.shields.io/pypi/pyversions/bidscoin.svg)
 
 - [The BIDScoin workflow](#workflow)
-<<<<<<< HEAD
-  * [Data preparation](#wf_prep)
-  * [Data bidsification](#wf_bids)
-  * [Bidsmap configuration](#wf_map)
-  * [Plugin configuration](#wf_plug)
-- [Examples](#examples)
-  * [Dataset 1](#ex1)
-- [Supported formats](#formats)
-  * [MRI](#mri)
-    + [Nifti\_SPM12](#Nifti_SPM12)
-  * [EEG](#eeg)
-    + [BrainVision](#BV)
-=======
     * [Data preparation](#wf_prep)
     * [Data bidsification](#wf_bids)
     * [Bidsmap configuration](#wf_map)
@@ -29,7 +16,6 @@
         + [Nifti\_SPM12](#Nifti_SPM12)
     * [EEG](#eeg)
         + [BrainVision](#BV)
->>>>>>> f4a70f55
 - [Plug-in functions](#plugins)
 - [Implementing additional formats](#new_formats)
 - [Bidsmap file structure](#bidsmap)
@@ -55,8 +41,6 @@
 The mapping information is stored as key-value pairs in the human readable and 
 widely supported [YAML](http://yaml.org/) files, generated from a template yaml-file.
 
-<<<<<<< HEAD
-=======
 ## <a name="intrface"></a> The BIDScoin interface
 
 All interactions with bidscoin occures from command-line interface, by a master script `bidscoin.py`.
@@ -107,7 +91,6 @@
 parameters.
  
 
->>>>>>> f4a70f55
 ## <a name="workflow"> </a>The BIDScoin workflow
 
 The BIDScoin workfolw is composed in two steps:
@@ -130,63 +113,6 @@
 which can be defined as a set of recording sharing the same recording parameters 
 (e.g. set of 2D slices for same fMRI scan).
 
-<<<<<<< HEAD
-A generic data-set can be organized into prepeared datase using `coinsort` tool:
-```bash
-usage: coinsort.py [-h] [-i SUBJECTID] [-j SESSIONID] [-r RECFOLDER]
-                   [-t RECTYPE] [--no-session] [--no-subject] [-p PLUGIN]
-                   [-o OptName=OptValue [OptName=OptValue ...]]
-                   source destination
-
-Sorts and data files into local sub-direcories
-destination/sub-xxx/ses-xxx/zzz-seriename/<data-file>
-
-Plugins allow to modify subjects and session names
-and preform various operations on data files.
-
-positional arguments:
-  source                The name of the root folder containing the recording
-                        file source/[sub/][ses/]<type>
-  destination           The name of the folder where sotred files will be
-                        placed
-
-optional arguments:
-  -h, --help            show this help message and exit
-  -i SUBJECTID, --subjectid SUBJECTID
-                        The prefix string for recursive searching in
-                        niisource/subject subfolders (e.g. "sub-") (default: )
-  -j SESSIONID, --sessionid SESSIONID
-                        The prefix string for recursive searching in
-                        niisource/subject/session subfolders (e.g. "ses-")
-                        (default: )
-  -r RECFOLDER, --recfolder RECFOLDER
-                        Comma-separated list of folders with all recording
-                        files files (default: )
-  -t RECTYPE, --rectype RECTYPE
-                        Comma-separated list of types associated with
-                        recfolder folders. Must have same dimentions.
-                        (default: )
-  --no-session          Dataset do not contains session folders (default:
-                        False)
-  --no-subject          Dataset do not contains subject folders (default:
-                        False)
-  -p PLUGIN, --plugin PLUGIN
-                        Path to a plugin file (default: )
-  -o OptName=OptValue [OptName=OptValue ...]
-                        Options passed to plugin in form -o OptName=OptValue,
-                        several options can be passed (default: {})
-
-examples:
-  python3 coinsort.py source renamed -r nii -t MRI
-```
-
-`coinsort` expects to have source dataset organized following
-```
-[<subjectId>/][<sesId>/][datafolders/]<datafiles>
-```
-in particular, the subject Id and session Id are extracted from the 2 top-level 
-folders in source dataset. 
-=======
 A generic data-set can be organized into prepeared datase using `prepare` command.
 In addition of parameters cited [above](#gen_cli),
 some additional parameters are defined:
@@ -216,17 +142,11 @@
 folder names. Subject Id is taken from the name of top-most folder, and session from its sub-folder
 (modulo the the `prefix` parameters). 
 
->>>>>>> f4a70f55
 The Id are taking as it, with removal of all non alphanumerical characters.
 For example, if subject folder is called `s0123-control`, the subject Id will be 
 `sub-s0123control`.
 If the folders name contain a prefix, that you don't want to be part of Id, 
-<<<<<<< HEAD
-you can set it with option `-i` and `-j` for subject and session.
-For example with option `-i s`, the subject folder `s0123-control` will 
-=======
 For example with option `--sub-prefix s`, the subject folder `s0123-control` will 
->>>>>>> f4a70f55
 result in subject Id `sub-0123control`.
 
 If in the original dataset data is not organized in `subject/session` folders,
@@ -234,12 +154,6 @@
 The session Id will be set to an empty string, and subject Id will be retrieved
 from data files.
 
-<<<<<<< HEAD
-If one need to rename subjects and/or sessions, it can be done with plug-in functions
-`SubjectEP` and `SessionEP` or by renaming directly folders in the prepeared dataset.
-
-`coinsort` do not modify/convert/rename data files, only copies them.
-=======
 > N.B. Even with subject and session folders present, there is a possibility to determine them directly from
 data files. In order to do this  in corresponding [plugin](#wf_plugin) the `session.subject` must be set 
 to `None`, making it undefined. But undefined subjects and sessions make subject selection unavailible.
@@ -265,43 +179,12 @@
 which will uniquely identify the sequence.
 
 `prepare` do not modify/convert/rename data files, only copies them.
->>>>>>> f4a70f55
 If an actual modification of data is needed (e.g. anonymisation, or convertion),
 either in plugin functions `FileEP`, `SequenceEndEP` or manually in prepeared
 dataset. 
 As long datafiles remains in the correct folders and data format is supported 
 by BIDScoin, bidsification should perform normally.
 
-<<<<<<< HEAD
-`coinsort` supports multimodal dataset.
-Actually, for each data-file, `coinsort` try to determine corresponding format.
-In order to help `coinsort`, and elimiate possible mis-identification, 
-an option `-t RECTYPE` can be used, with provided comma-separated list of
-supported data types.
-The option `-r RECFOLDER` provides the list of folders where corresponding
-data files are searched.
-For example with option `-t MRI,EEG -r nii,eeg`, `coinsort` will look for MRI 
-recordings in `<subjectId>/<sessionId>/nii` and for EEG recordings in
-`<subjectId>/<sessionId>/eeg`.
-If data do not have a separate folders, then an empty string `""` or 
-current directory `.` can be used.
-
-The recording directories can be nested and contain wildecards (using Unix-style 
-patterns, see [glob](https://docs.python.org/3/library/glob.html) for details).
-For example with `-r data/nii` data will be searched in 
-`<subjectId>/<sessionId>/data/nii`.
-
-> If wildcard characters are used, then full `RECFOLDER` must be protected
-by single quote `'`, to avoid expansion by shell:
-`-r '*/nii'`. In this case MRI data will be searched in all folders having
-*nii* subfolder. 
-
-A working example of source dataset and `coinsort` configuration can be found 
-[there](https://github.com/nbeliy/bidscoin_example).
-
-> NB: The logs for standard output and separetly errors and warnings are stored
-in destination folder in `log` directory. 
-=======
 This structure has been choosen to be as rigid possible, in order to mak it easier 
 to treat numerically, but still human-readable.
 It naturally  supports multimodal dataset.
@@ -312,7 +195,6 @@
 
 > NB: The logs for standard output and separetly errors and warnings are stored
 in destination folder in `code/bidscoin/prepare/log` directory. 
->>>>>>> f4a70f55
 
 ### <a name="wf_bids"></a>Data bidsification
 
@@ -469,7 +351,7 @@
 Using [example 1](#ex1), the first pass of `bidsmapper` will produce around 500
 warning, but they are repetetive. 
 
-> 1WARNING MRI/001-localizer/0: No run found in bidsmap. Looking into template`
+> WARNING MRI/001-localizer/0: No run found in bidsmap. Looking into template`
 
 It means that give sample (first file - index `0`, of sequence `001-localizer`, 
 of type `MRI`) wasn't identified in the bidsmap. `bidsmapper` will try to look 
