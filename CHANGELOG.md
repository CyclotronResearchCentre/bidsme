--- conflicted
+++ resolved
@@ -11,13 +11,9 @@
 - logging options `level`, `quiet`, and `formatting` for log output control
 - save option for saving/updating locally configuration file
 - Search for map and config file in standard locations
-<<<<<<< HEAD
 - New `process` step intended to run before bidsification and performing
-tests and cleanups
-=======
-- New command `process` that is similar to `bidsify` except do not writes on bids folder,
-used for checks and processing data (via plugins)
->>>>>>> 49dfa03a
+tests and cleanups. Additional data processings (QC, convertions) can be performed
+in plug-ins
 
 ### Fixed
 - EEG naming schema discrepency with BIDS standard
