# Changelog
All notable changes to this project will be documented in this file.

The format is based on [Keep a Changelog](https://keepachangelog.com/en/1.0.0/)

<<<<<<< HEAD
## [1.3.5r2] - 2021-03-10

### Fixed
  - jsonNIFTI, hmriNIFTI: file parts parcing for compressed files


## [1.3.5r1] - 2021-03-01

### Changed
  - bidsify: Allow conflicting values for `participants.tsv`. These values will be reported in `__duplicated.tsv` and 
must be merged manually with `participants.tsv`
  - baseModule: Set index before loading file. If loading crashes, now it should report correct file

### Added
  - hMRI: test for `CSASeriesHeaderInfo`, `CSAImageHeaderInfo` and `MrPhoenixProtocol` in Siemens files. Should detect corrupted files before processing them

## [1.3.5] - 2021-02-11

### Added
  - Extra try/catch to protect running main loop, should stop crashes in case of corrupt data
=======
### Changed
  - participants.tsv table is managed using bidsMeta.BidsTable class
>>>>>>> 0e436571

### Fixed
  - baseModule: Bidsified file is compressed only if he wasn't compressed before, the correct extention `.gz` is added to scans.tsv content
  - mapper: IntendedFor fields are checked from subject folder, the widecar characters are disallowed

### Changed
  - MPM parameters updated


## [1.3.4] - 2020-12-29

### Added
  - MRI: `RepititionTimeExitation` json field for all modalities
  - hmriNIFTI: Support of zipped (`.nii.gz`) data files
  - baseModule:isValidFile incorporates the file extention check before calling
`_isValidFile`. The list of valid extentions must be given in `_file_extentions`
static variable in subclass
  - bidsmap: Introduced models, that allows to choose different set of entities and
json fields for given modality

### Changed
  - baseModule: moved `zip` field to `switches` dictionary
  - baseModule: renamed and inverted `isBidsValid` to `exportHeader` and moved it to `switches`
  - Moved `BidsSession` and `bidsMeta` to `bidsMeta` folder, should remove conflict with `bids` package

## [1.3.3] - 2020-11-19

### Changed
  - baseModule: testAuxiliary no longer prodices warning if unable to retrieve asked field
  - Improved bidsmap template

## [1.3.2] - 2020-11-15
### Added
  - base:getField: can have multiple prefixes, that are executed from right to left
  - mapper.py:implemented check for `IntendedFor` JSON fields. If during `map` bidsified
file exists, mapper checks if all files in IntendedFor also exist

### Changed
  - MRI:hmriNIFTI: B1FAValues vector is no longer sorted

## [1.3.1r3] - 2020-11-11

### Fixed
  - mapper.py: subject demographics are now copied into `sub_values` dictionary
  - hmriNIFTI: field `B1mapNominalFAValues` are now calculated correctly

## [1.3.1r2] - 2020-11-02

### Fixed
  - Bug when SequenceEndEP called without outfolder parameter in bidsification step
  - Several flake8 issues

## [1.3.1r1] - 2020-10-22

### Fixed
  - Fixed mandatory requirement for mne module

## [1.3.1] - 2020-10-08

### Added
  - plugins/tools/General: ExtractBval function to extract bval/vec from DWI recording
  - plugin/tools/General: storeSource function that allows store prepared data into bidsified folder
  - plugins/tools/Nibabel: Convert3Dto4D function to merge 3D nii files into 4D


## [1.3.0] - 2020-09-28

### Fixed
  - Removed miliseconds in acqTime output, as BIDS requires

### Added
  - EEG/EDF implementation using mne interface. Channels and events incorporated
  - EEG/BV implementation using mne interface.
  - map: map sanity checking, detecting duplicated provenance an examples
  - bidsmap: warning if bids value is not string, and forcefull convertion into string
  - baseModule: New public boolean switch `zip`, which is set to `False` by default.
If in plugin (in `RecordingEP` or in `SequenceEP`) is set to `True`,
then data file will be zipped during bidsification
(provided is zipping is implemented for given type)
  - plugins: tools to use in pligins. To import use `import plugins.tools.General.<toolname>`

## [1.2.1] - 2020-08-18

### Changed
  - Reloading participant template now produce warning instead of raising exception,
this should allow multiple execution in same session

### Fixed
  - \_formats:dummy Fixed conditional imports 

## [1.2.0] - 2020-08-07

### Added
  - baseModule: added a dummy class that's loads instead of format subclass if
dependancy module is not loaded
  - PET: new module for PET images
  - PET: DICOM file format
  - PET: ECAT file format
  - BaseModule: custom attributes, that can be set by `recording.custom[<name>]`,
and accessed from bidsmap using `<<custom:name>>`

### Changed
  - baseModule: moved pure virtual methodes to `Module/abstract.py`,
abstractmethode are now declared using ABC module 
  - baseModule: acquisition time is now stored in `_acqTime` attribute,
so it can be directly set by `setAcqTime(datetime)` function. The value
from header is retrieved via `_getAcqTime` virtual function
  - DICOM: when exporting header, if `AcquisitionDateTime` field is not defined
it is exported using the current recording acquisition time
  - DICOM: common dicom operations (DataElement transformation, tag search etc.)
are moved to `_dicom_common.py`
  - selector: dictionary of aviable classes is now ordered
  - bidsmeNIFTI: changed the way the header is written
  - header is automatically created if `isBidsValid` is set to false
  - pyDicom is an optional dependency

### Fixed
  - PET:ECAT Magic string test now "MATRIX" instead of "MATRIX72"
  - PET:ECAT frames headers are now exported into json
  - PET:ECAT FramesStart and Duration are now in s instead of ms
  - baseModule: fixed `copyRawFile` function to return correct path to copied file
  - baseModule: fixed access values from participants and scans tables
  - prepare: session.getPath returns correct session path is run with no-session option

## [1.1.2] - 2020-05-22

### Added
  - DICOM: unittests 

### Changed
  - MRI: renamed MRI classes to DICOM, hmriNIFTI, bidsmeNIFTI, jsonNIFTI and 
NIFTI
  - MRI: moved json fields definitions to separate file `_<ClassName>`
  - MRI: streamlined json metafields loading
  - folder recording will no longer automatically fail `isValidFile`
  - scans.tsv show acqTime with microseconds

### Fixed
  - DICOM: empty value for Time and DateTime fields
  - baseModule: virtual dump function returned exception instead of raising it
  - prepare: fixed manual setting for path in series

## [1.1.1] - 2020-05-15

### Fixed
  - prepare: now directories in folder with data files will no longer crash,
but still produce warning
  - map: in case of multiple checked runs, now the first one is used to set up
modality and labels
  - map: bug where 0 or '' values to check are not retained for bidsmap file
  - bug during attribute checking where retrieved attribute was cleaned

### Added
  - Modules: `common.py` file with often used functions for modules implementations
  - `common.py`: `action_value` function that apply a given action to value,
used for transformation of metadata from headers
  - `common.py`: `retrieveFormDict` function that implements search of value
from path in standard dictionary
  - unittests for `common.py`

### Changed
  - meta-fileds are not longer checked for pre-defined value if present in bidsmap

## [1.1.0] - 2020-05-10

### Fixed
  - MRI: fixed misspell in `FlipAngle` metafield
  - Hidden files wasn't skipped prpoerly
  - MRI: fixed order of entities for `anat` modality
  - map: crash if `<<bids:xxx>>` used if corresponding entity not set

### Added
  - MRI: headNIFTI -- NIFTI file format with bidsme-extracted DICOM-header

### Changed
  - map: `unknown.yaml` file now replicates standard `bidsmap.yaml` structure with
the only modality `__unknown__`. Copiyng directly from `unknown.yaml`, and filling
attributes, bids and suffix should now suffice for bidsmap
  - map: If bids section is empty for matched run, it will be filled by predefined
entities, provide the modality is defined in Bids standard


## [1.0.3] - 2020-05-05

### Fixed
  - `participants.tsv` wasn't filled in preparation step

### Changed
  - `map`, `process` and `bidsify` looks for given bidsmap file first in order: 
in destination code folder, local folder, and user configuration folder
  - in bidsmap `Options` dictionary is removed, and `version` entry is replaced
by `__bids__`, that refers to version of BIDS and no more to version of software,
the `bidsignore` is dropped

## [1.0.2] - 2020-04-30

### Added
  - Map attributes now accepts dynamic fields, if corresponding attribute is
included in brackets

### Changed
  - EEG:BrainVision: removed `PatientId`, `SessionId` and `RecordingNumber`
from attributes
  - EEG:BrainVision: functions `getSubId` and `getSesId` returns `None`
  - If subject Id and session Id is set to None, the corresponding values
are extracted from file name, assumming it is formatted following BIDS 
(fields `sub` and `ses` respectively)
  - If map attributes dictionary is empty, it will match all recordings
  - If map attribute is not found in recording, it will fail match
  - If map attribute is `None` then it will match all values
  - BidsSession: BidsSession class can be initialized with subject and 
session values. If these values are set, corresponding attributes will 
be locked
  - Preparation: if subject or session values are `None`, they are calculated
for each recording in serie

### Fixed
  - EEG:BrainVision: fixed `_loadFile` function name
  - EEG:BrainVision: added `acq` to template map
  - EEG:BrainVision: Fixed TaskName and SamplingFrequency json fields


## [1.0.1] - 2020-04-20

### Changed
  - Reimplementation of required, recommended and optional metadata JSON fields
  - added `acq` to `eeg` modality (present in BIDS 1.2.0)

### Added
  - `ieeg` and `meg` modalities to `EEG` module

## [1.0.0] - 2020-04-08

### Added
  - Gitlab CI<|MERGE_RESOLUTION|>--- conflicted
+++ resolved
@@ -3,7 +3,10 @@
 
 The format is based on [Keep a Changelog](https://keepachangelog.com/en/1.0.0/)
 
-<<<<<<< HEAD
+### Changed
+  - participants.tsv table is managed using bidsMeta.BidsTable class
+
+
 ## [1.3.5r2] - 2021-03-10
 
 ### Fixed
@@ -24,10 +27,6 @@
 
 ### Added
   - Extra try/catch to protect running main loop, should stop crashes in case of corrupt data
-=======
-### Changed
-  - participants.tsv table is managed using bidsMeta.BidsTable class
->>>>>>> 0e436571
 
 ### Fixed
   - baseModule: Bidsified file is compressed only if he wasn't compressed before, the correct extention `.gz` is added to scans.tsv content
